"""Classic solver backend using SciPy's least squares routines."""
from __future__ import annotations

from typing import Optional, Sequence, TypedDict

import numpy as np

from core.models import pv_sum
from core.peaks import Peak


class SolveResult(TypedDict):
    """Return structure for solver results."""

    ok: bool
    theta: np.ndarray
    message: str
    cost: float
    jac: Optional[np.ndarray]
    cov: Optional[np.ndarray]
    meta: dict


def _theta_from_peaks(peaks: Sequence[Peak]) -> np.ndarray:
    arr = []
    for p in peaks:
        arr.extend([p.center, p.height, p.fwhm, p.eta])
    return np.asarray(arr, dtype=float)


<<<<<<< HEAD
def solve(
    x: np.ndarray,
    y: np.ndarray,
    peaks: list,
    mode: str,
    baseline: np.ndarray | None,
    options: dict,
) -> SolveResult:
=======
def solve(x: np.ndarray, y: np.ndarray, peaks: list, mode: str,
          baseline: np.ndarray | None, options: dict) -> SolveResult:
>>>>>>> c193efcf
    """Fit peak heights with centers/widths fixed using linear least squares.

    This lightweight implementation serves as an initial backend so the UI can
    demonstrate fitting. It solves for peak heights only and returns an array of
    full peak parameters to remain compatible with the blueprint API.
    """

    x = np.asarray(x, dtype=float)
    y = np.asarray(y, dtype=float)
    baseline = np.asarray(baseline, dtype=float) if baseline is not None else 0.0

    if mode == "add":
        target = y - baseline
    elif mode == "subtract":
        target = y - baseline
    else:  # pragma: no cover - unknown mode
        return SolveResult(
            ok=False,
            theta=_theta_from_peaks(peaks),
            message="unknown mode",
            cost=float("nan"),
            jac=None,
            cov=None,
            meta={},
        )
<<<<<<< HEAD

    # enforce basic bounds on provided peak parameters
    x_min = float(x.min())
    x_max = float(x.max())
    min_fwhm = float(options.get("min_fwhm", 1e-6))
    clamp_center = bool(options.get("centers_in_window", False))
    clean: list[Peak] = []
    for p in peaks:
        c = p.center
        if clamp_center:
            c = float(np.clip(c, x_min, x_max))
        h = max(p.height, 0.0)
        w = max(p.fwhm, min_fwhm)
        e = float(np.clip(p.eta, 0.0, 1.0))
        clean.append(Peak(c, h, w, e))
=======
>>>>>>> c193efcf

    A_cols = []
    for p in peaks:
        unit = Peak(p.center, 1.0, p.fwhm, p.eta)
        A_cols.append(pv_sum(x, [unit]))
    A = np.column_stack(A_cols) if A_cols else np.zeros((x.size, 0))
    try:
        heights, *_ = np.linalg.lstsq(A, target, rcond=None)
        ok = True
        message = "linear least squares"
    except np.linalg.LinAlgError as exc:  # pragma: no cover - ill-conditioned
        heights = np.zeros(len(peaks))
        ok = False
        message = str(exc)

    updated = [Peak(p.center, h, p.fwhm, p.eta) for p, h in zip(peaks, heights)]
    theta = _theta_from_peaks(updated)
    model = pv_sum(x, updated)
    resid = target - model
    cost = float(0.5 * np.dot(resid, resid))

    return SolveResult(
        ok=ok,
        theta=theta,
        message=message,
        cost=cost,
        jac=None,
        cov=None,
        meta={},
    )<|MERGE_RESOLUTION|>--- conflicted
+++ resolved
@@ -28,7 +28,6 @@
     return np.asarray(arr, dtype=float)
 
 
-<<<<<<< HEAD
 def solve(
     x: np.ndarray,
     y: np.ndarray,
@@ -37,10 +36,6 @@
     baseline: np.ndarray | None,
     options: dict,
 ) -> SolveResult:
-=======
-def solve(x: np.ndarray, y: np.ndarray, peaks: list, mode: str,
-          baseline: np.ndarray | None, options: dict) -> SolveResult:
->>>>>>> c193efcf
     """Fit peak heights with centers/widths fixed using linear least squares.
 
     This lightweight implementation serves as an initial backend so the UI can
@@ -66,7 +61,6 @@
             cov=None,
             meta={},
         )
-<<<<<<< HEAD
 
     # enforce basic bounds on provided peak parameters
     x_min = float(x.min())
@@ -82,8 +76,6 @@
         w = max(p.fwhm, min_fwhm)
         e = float(np.clip(p.eta, 0.0, 1.0))
         clean.append(Peak(c, h, w, e))
-=======
->>>>>>> c193efcf
 
     A_cols = []
     for p in peaks:
