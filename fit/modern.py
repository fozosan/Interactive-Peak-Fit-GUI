"""Modern solver backend employing Trust Region Reflective algorithm
with support for robust losses, weights and multi-start restarts."""
from __future__ import annotations

from typing import Optional, Sequence, TypedDict

import numpy as np
from scipy.optimize import least_squares

from core.peaks import Peak
from core.residuals import build_residual


class SolveResult(TypedDict):
    ok: bool
    theta: np.ndarray
    message: str
    cost: float
    jac: Optional[np.ndarray]
    cov: Optional[np.ndarray]
    meta: dict


class SolveResult(TypedDict):
    ok: bool
    theta: np.ndarray
    message: str
    cost: float
    jac: Optional[np.ndarray]
    cov: Optional[np.ndarray]
    meta: dict


class SolveResult(TypedDict):
    ok: bool
    theta: np.ndarray
    message: str
    cost: float
    jac: Optional[np.ndarray]
    cov: Optional[np.ndarray]
    meta: dict


def _theta_from_peaks(peaks: Sequence[Peak]) -> np.ndarray:
    arr: list[float] = []
    for p in peaks:
        arr.extend([p.center, p.height, p.fwhm, p.eta])
    return np.asarray(arr, dtype=float)


def solve(
    x: np.ndarray,
    y: np.ndarray,
    peaks: list,
    mode: str,
    baseline: np.ndarray | None,
    options: dict,
) -> SolveResult:
    """Solve the non-linear least squares problem using SciPy's TRF solver.

    Parameters in ``options`` follow the blueprint: ``loss`` (passed directly to
    :func:`scipy.optimize.least_squares`), ``weights`` (``none`` | ``poisson`` |
    ``inv_y``), ``f_scale``, ``maxfev``, ``restarts`` and ``jitter_pct``.
    """

    x = np.asarray(x, dtype=float)
    y = np.asarray(y, dtype=float)
    baseline = np.asarray(baseline, dtype=float) if baseline is not None else None

    loss = options.get("loss", "linear")
    weight_mode = options.get("weights", "none")
    f_scale = options.get("f_scale", 1.0)
    maxfev = int(options.get("maxfev", 20000))
    restarts = int(options.get("restarts", 1))
    jitter_pct = float(options.get("jitter_pct", 0.0))

    # construct weights
    weights = None
    if weight_mode == "poisson":
        weights = 1.0 / np.sqrt(np.clip(y, 1.0, None))
    elif weight_mode == "inv_y":
        weights = 1.0 / np.clip(y, 1e-12, None)

<<<<<<< HEAD
    theta0 = _theta_from_peaks(peaks)
    n_params = theta0.size

    # bounds: enforce positive heights/FWHM and 0<=eta<=1; centers free
    lb = np.full(n_params, -np.inf)
    ub = np.full(n_params, np.inf)
    for i in range(len(peaks)):
        lb[4 * i + 1] = 0.0  # height >=0
        lb[4 * i + 2] = options.get("min_fwhm", 1e-6)
        lb[4 * i + 3] = 0.0
        ub[4 * i + 3] = 1.0
        if options.get("centers_in_window", False):
            lb[4 * i] = x.min()
            ub[4 * i] = x.max()
=======
    theta0, (lb, ub) = pack_theta_bounds(peaks, x, options)
>>>>>>> a650fb39

    best = None
    best_cost = np.inf
    rng = np.random.default_rng(options.get("seed"))

    for _ in range(max(1, restarts)):
        if jitter_pct:
            jitter = 1.0 + jitter_pct / 100.0 * rng.standard_normal(theta0.shape)
            start = theta0 * jitter
        else:
            start = theta0

        resid_fn = build_residual(x, y, peaks, mode, baseline, loss, weights)

        res = least_squares(
            resid_fn,
            start,
            loss=loss,
            f_scale=f_scale,
            max_nfev=maxfev,
            bounds=(lb, ub),
        )

        cost = 0.5 * float(res.cost)
        if cost < best_cost:
            best = res
            best_cost = cost

    if best is None:  # pragma: no cover - should not happen
        raise RuntimeError("least_squares did not run")

    ok = bool(best.success)
    theta = best.x
    jac = best.jac if ok else None
    cov = None
    if jac is not None:
        try:
            JTJ_inv = np.linalg.pinv(jac.T @ jac)
            cov = JTJ_inv
        except np.linalg.LinAlgError:  # pragma: no cover - singular
            cov = None

    return SolveResult(
        ok=ok,
        theta=theta,
        message=best.message,
        cost=best_cost,
        jac=jac,
        cov=cov,
        meta={"nfev": best.nfev, "njev": getattr(best, "njev", None)},
    )<|MERGE_RESOLUTION|>--- conflicted
+++ resolved
@@ -81,7 +81,6 @@
     elif weight_mode == "inv_y":
         weights = 1.0 / np.clip(y, 1e-12, None)
 
-<<<<<<< HEAD
     theta0 = _theta_from_peaks(peaks)
     n_params = theta0.size
 
@@ -96,9 +95,6 @@
         if options.get("centers_in_window", False):
             lb[4 * i] = x.min()
             ub[4 * i] = x.max()
-=======
-    theta0, (lb, ub) = pack_theta_bounds(peaks, x, options)
->>>>>>> a650fb39
 
     best = None
     best_cost = np.inf
