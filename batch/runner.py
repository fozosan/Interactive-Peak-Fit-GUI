--- conflicted
+++ resolved
@@ -14,10 +14,7 @@
 
 import math
 import csv
-<<<<<<< HEAD
 import os
-=======
->>>>>>> 9e2b1969
 import numpy as np
 import pandas as pd
 
@@ -337,7 +334,6 @@
         if res.success:
             y_target = y if mode == "add" else y - baseline
             base_resid = baseline if mode == "add" else None
-<<<<<<< HEAD
             if unc_method == "bootstrap":
                 try:
                     theta = []
@@ -371,12 +367,6 @@
             sigma = np.full(4 * len(fitted), np.nan)
             info = {"dof": np.nan, "rmse": rmse}
             _band = None
-=======
-            sigma, _band, info = _asymptotic_uncertainty(x, y_target, base_resid, fitted, mode)
-        else:
-            sigma = np.full(4 * len(fitted), np.nan)
-            info = {"dof": np.nan, "rmse": rmse}
->>>>>>> 9e2b1969
         z = 1.96
         for idx, p in enumerate(fitted, start=1):
             sc = sigma[4 * (idx - 1)] if sigma.size >= 4 * idx else np.nan
