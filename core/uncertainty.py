--- conflicted
+++ resolved
@@ -23,7 +23,6 @@
 
 @dataclass
 class UncertaintyResult:
-<<<<<<< HEAD
     """Light weight container for uncertainty estimates with legacy dict access."""
 
     method: str
@@ -33,39 +32,6 @@
     diagnostics: Dict[str, object] = field(default_factory=dict)
     _legacy_cache: Dict[str, Any] | None = field(default=None, init=False, repr=False)
 
-=======
-    """Light weight container for uncertainty estimates.
-
-    Parameters
-    ----------
-    method:
-        Name of the estimation method.  Expected values are "asymptotic",
-        "bootstrap" or "bayesian" though the class does not enforce the
-        restriction which allows graceful handling of missing optional
-        backends.
-    band:
-        Optional prediction band represented as a tuple ``(x, lo, hi)``.
-    param_stats:
-        Mapping of parameter name to a stats dictionary.  Common keys are
-        ``est`` (point estimate) and ``sd`` (standard deviation).  Quantile
-        entries may be present using the ``p2.5``/``p97.5`` convention.
-    meta:
-        Additional method specific metadata.  Diagnostics such as ``ess`` and
-        ``rhat`` are stored here as nested mappings.
-    """
-
-    method: str
-    band: Optional[Tuple[np.ndarray, np.ndarray, np.ndarray]]
-    param_stats: Dict[str, Dict[str, float]]
-    meta: Dict[str, object] = field(default_factory=dict)
-    _legacy_cache: Dict[str, Any] | None = field(default=None, init=False, repr=False)
-
-    @property
-    def method_label(self) -> str:
-        m = self.method.lower()
-        return {"asymptotic": "Asymptotic", "bootstrap": "Bootstrap", "bayesian": "Bayesian"}.get(m, m.title())
-
->>>>>>> e4b08bec
     # -- Backwards compatibility -------------------------------------------------
     def _legacy(self) -> Dict[str, Any]:
         if self._legacy_cache is not None:
@@ -77,7 +43,6 @@
         stds: list[float] = []
         q05: list[float] = []
         q95: list[float] = []
-<<<<<<< HEAD
         for name, st in self.params.items():
             est = float(st.get("est", np.nan))
             sd = float(st.get("sd", np.nan))
@@ -87,13 +52,6 @@
             hi = st.get("p97_5")
             if hi is None:
                 hi = st.get("p97.5")
-=======
-        for name, st in self.param_stats.items():
-            est = float(st.get("est", np.nan))
-            sd = float(st.get("sd", np.nan))
-            lo = st.get("p2.5")
-            hi = st.get("p97.5")
->>>>>>> e4b08bec
             params[name] = {
                 "mean": est,
                 "std": sd,
@@ -113,15 +71,9 @@
             band_dict = {"x": x, "lo": lo, "hi": hi}
 
         diag = {
-<<<<<<< HEAD
             "ess": self.diagnostics.get("ess"),
             "rhat": self.diagnostics.get("rhat"),
             "n_samples": self.diagnostics.get("n_samples"),
-=======
-            "ess": self.meta.get("ess"),
-            "rhat": self.meta.get("rhat"),
-            "n_samples": self.meta.get("n_samples"),
->>>>>>> e4b08bec
         }
 
         df = _param_df(
@@ -140,16 +92,12 @@
             "param_mean": np.asarray(means, float),
             "param_std": np.asarray(stds, float),
             "param_stats": df,
-<<<<<<< HEAD
             "method_label": self.method_label,
             "label": self.method_label,
-=======
->>>>>>> e4b08bec
         }
         return self._legacy_cache
 
     def __getitem__(self, key: str) -> Any:  # dict-like access
-<<<<<<< HEAD
         return self.get(key)
 
     def get(self, key: str, default: Any = None) -> Any:
@@ -169,14 +117,6 @@
     def __contains__(self, key: str) -> bool:
         if key in ("label", "method_label", "method", "params", "band", "diagnostics"):
             return True
-=======
-        return self._legacy()[key]
-
-    def get(self, key: str, default: Any = None) -> Any:
-        return self._legacy().get(key, default)
-
-    def __contains__(self, key: str) -> bool:
->>>>>>> e4b08bec
         return key in self._legacy()
 
 
@@ -285,19 +225,13 @@
         n: {
             "est": float(theta[i]),
             "sd": float(std[i]),
-<<<<<<< HEAD
             "p2_5": float(ci_lo[i]),
             "p97_5": float(ci_hi[i]),
-=======
-            "p2.5": float(ci_lo[i]),
-            "p97.5": float(ci_hi[i]),
->>>>>>> e4b08bec
         }
         for i, n in enumerate(names)
     }
 
     band = (x, lo, hi)
-<<<<<<< HEAD
     diagnostics: Dict[str, object] = {"alpha": alpha, "param_order": names}
     return UncertaintyResult(
         method="asymptotic",
@@ -306,10 +240,6 @@
         band=band,
         diagnostics=diagnostics,
     )
-=======
-    meta: Dict[str, object] = {"alpha": alpha, "param_order": names}
-    return UncertaintyResult(method="asymptotic", band=band, param_stats=param_stats, meta=meta)
->>>>>>> e4b08bec
 
 
 # ---------------------------------------------------------------------------
@@ -419,13 +349,8 @@
         name: {
             "est": float(mean[i]),
             "sd": float(std[i]),
-<<<<<<< HEAD
             "p2_5": float(ci_lo[i]),
             "p97_5": float(ci_hi[i]),
-=======
-            "p2.5": float(ci_lo[i]),
-            "p97.5": float(ci_hi[i]),
->>>>>>> e4b08bec
         }
         for i, name in enumerate(param_names)
     }
@@ -442,17 +367,12 @@
     if workers:  # pragma: no cover - workers ignored in this simplified impl
         log.debug("bootstrap_ci called with workers=%d (serial)", workers)
 
-<<<<<<< HEAD
     diagnostics: Dict[str, object] = {
-=======
-    meta: Dict[str, object] = {
->>>>>>> e4b08bec
         "n_resamples": int(n_boot),
         "seed": seed,
         "n_samples": int(samples_arr.shape[0]),
         "param_order": param_names,
     }
-<<<<<<< HEAD
     return UncertaintyResult(
         method="bootstrap",
         method_label="Bootstrap (residual)",
@@ -460,9 +380,6 @@
         band=band,
         diagnostics=diagnostics,
     )
-=======
-    return UncertaintyResult(method="bootstrap", band=band, param_stats=param_stats, meta=meta)
->>>>>>> e4b08bec
 
 
 # ---------------------------------------------------------------------------
@@ -593,7 +510,6 @@
         y0 = predict_full(theta)
         x = x_all if x_all is not None else np.arange(y0.size)
         band = (x, y0, y0) if return_band else None
-<<<<<<< HEAD
         params = {
             name: {"est": float(theta[i]), "sd": 0.0, "p2_5": float(theta[i]), "p97_5": float(theta[i])}
             for i, name in enumerate(param_names)
@@ -602,14 +518,6 @@
         return UncertaintyResult(
             "bayesian", "Bayesian (MCMC)", params, band, diagnostics
         )
-=======
-        param_stats = {
-            name: {"est": float(theta[i]), "sd": 0.0, "p2.5": float(theta[i]), "p97.5": float(theta[i])}
-            for i, name in enumerate(param_names)
-        }
-        meta = {"n_samples": 0, "param_order": param_names}
-        return UncertaintyResult("bayesian", band, param_stats, meta)
->>>>>>> e4b08bec
 
     n_walkers = max(n_walkers, 2 * ndim)
     rng = np.random.default_rng(seed)
@@ -665,46 +573,29 @@
     if np.any(ess < 200) or np.any(rhat > 1.1):
         warnings.warn("MCMC diagnostics indicate poor convergence", RuntimeWarning)
 
-<<<<<<< HEAD
     params = {
         name: {
             "est": float(mean[i]),
             "sd": float(std[i]),
             "p2_5": float(ci_lo[i]),
             "p97_5": float(ci_hi[i]),
-=======
-    param_stats = {
-        name: {
-            "est": float(mean[i]),
-            "sd": float(std[i]),
-            "p2.5": float(ci_lo[i]),
-            "p97.5": float(ci_hi[i]),
->>>>>>> e4b08bec
         }
         for i, name in enumerate(param_names)
     }
 
     band_tuple = band
 
-<<<<<<< HEAD
     diagnostics: Dict[str, object] = {
-=======
-    meta: Dict[str, object] = {
->>>>>>> e4b08bec
         "ess": {name: float(ess[i]) for i, name in enumerate(param_names)},
         "rhat": {name: float(rhat[i]) for i, name in enumerate(param_names)},
         "n_samples": int(samples_full.shape[0]),
         "n_chains": int(chain.shape[1]),
         "param_order": param_names,
     }
-<<<<<<< HEAD
     return UncertaintyResult(
         method="bayesian",
         method_label="Bayesian (MCMC)",
         params=params,
         band=band_tuple,
         diagnostics=diagnostics,
-    )
-=======
-    return UncertaintyResult(method="bayesian", band=band_tuple, param_stats=param_stats, meta=meta)
->>>>>>> e4b08bec
+    )