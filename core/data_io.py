"""Data I/O helpers for Peakfit 3.x.

This module provides functions to load spectral data and build export
artifacts. Implementations follow the Peakfit 3.x blueprint.
"""
from __future__ import annotations

from dataclasses import dataclass
from typing import Any, Dict, Iterable, List, Optional, Tuple, Union

import csv
import io
import re
from pathlib import Path

import math
import numpy as np
import pandas as pd

from .uncertainty import UncertaintyResult


def load_xy(path: str) -> Tuple[np.ndarray, np.ndarray]:
    """Load two-column numeric data from ``path``.

    The function accepts ``.txt``, ``.csv`` or ``.dat`` files containing two
    numeric columns. Delimiters (comma, tab, semicolon or whitespace) are
    autodetected and lines beginning with common comment prefixes (``#``, ``%``,
    ``//``) or header strings are ignored.
    """

    xs, ys = [], []
    with open(path, "r", encoding="utf-8", errors="ignore") as fh:
        for line in fh:
            line = line.strip()
            if not line:
                continue
            # strip out comments (full-line or inline)
            for cc in ("#", "%", "//"):
                if line.startswith(cc):
                    line = ""
                    break
                if cc in line:
                    line = line.split(cc, 1)[0].strip()
            if not line:
                continue
            parts = re.split(r"[,\s;]+", line)
            try:
                x_val = float(parts[0])
                y_val = float(parts[1])
            except (IndexError, ValueError):
                continue
            xs.append(x_val)
            ys.append(y_val)

    if len(xs) < 2:
        raise ValueError("Could not parse a two-column numeric dataset from the file.")

    x = np.asarray(xs, dtype=float)
    y = np.asarray(ys, dtype=float)
    if x.size >= 2 and x[1] < x[0]:
        idx = np.argsort(x)
        x, y = x[idx], y[idx]
    return x, y


def derive_export_paths(user_path: str) -> dict:
    """Return canonical export file paths based on ``user_path``.

    ``user_path`` may have any extension; the returned paths drop the
    extension and append ``_fit.csv``, ``_trace.csv`` and the uncertainty
    artefacts.
    """

    p = Path(user_path)
    base = p.with_suffix("")
    return {
        "fit": base.with_name(base.name + "_fit.csv"),
        "trace": base.with_name(base.name + "_trace.csv"),
        "unc_txt": base.with_name(base.name + "_uncertainty.txt"),
        "unc_csv": base.with_name(base.name + "_uncertainty.csv"),
        "unc_band": base.with_name(base.name + "_uncertainty_band.csv"),
    }


def build_peak_table(records: Iterable[dict]) -> str:
    """Return a CSV-formatted peak table built from ``records``.

    ``records`` should provide the columns defined in the blueprint. Extra keys
    are ignored so that future schema extensions remain compatible.
    """

    headers = [
        "file",
        "peak",
        "center",
        "height",
        "fwhm",
        "eta",
        "lock_width",
        "lock_center",
        "area",
        "area_pct",
        "rmse",
        "fit_ok",
        "mode",
        "als_lam",
        "als_p",
        "fit_xmin",
        "fit_xmax",
        "solver_choice",
        "solver_loss",
        "solver_weight",
        "solver_fscale",
        "solver_maxfev",
        "solver_restarts",
        "solver_jitter_pct",
        "use_baseline",
        "baseline_mode",
        "baseline_uses_fit_range",
        "als_niter",
        "als_thresh",
        "perf_numba",
        "perf_gpu",
        "perf_cache_baseline",
        "perf_seed_all",
        "perf_max_workers",
        "bounds_center_lo",
        "bounds_center_hi",
        "bounds_fwhm_lo",
        "bounds_height_lo",
        "bounds_height_hi",
        "x_scale",
    ]
    buf = io.StringIO()
    writer = csv.DictWriter(
        buf, fieldnames=headers, extrasaction="ignore", lineterminator="\n"
    )
    writer.writeheader()
    for rec in records:
        writer.writerow(rec)
    return buf.getvalue()


def build_trace_table(
    x: np.ndarray,
    y_raw: np.ndarray,
    baseline: np.ndarray | None,
    peaks: Iterable,
) -> str:
    """Return a CSV trace table matching the v2.7 schema.

    Columns (in order): ``x, y_raw, baseline, y_target_add, y_fit_add,``
    per-peak additive components, ``y_target_sub, y_fit_sub`` and per-peak
    subtractive components. The builder always emits both additive and
    subtractive sections even when no peaks are present.
    """

    x = np.asarray(x, dtype=float)
    y_raw = np.asarray(y_raw, dtype=float)
    base = np.asarray(baseline, dtype=float) if baseline is not None else np.zeros_like(x)

    from .models import pv_sum  # local import to avoid cycles

    comps = [pv_sum(x, [p]) for p in peaks]
    comps_arr = np.vstack(comps) if comps else np.empty((0, x.size))
    model = comps_arr.sum(axis=0) if comps else np.zeros_like(x)

    y_target_add = y_raw
    y_fit_add = model + base
    y_target_sub = y_raw - base
    y_fit_sub = model

    headers = ["x", "y_raw", "baseline", "y_target_add", "y_fit_add"]
    headers += [f"peak{i+1}" for i in range(comps_arr.shape[0])]
    headers += ["y_target_sub", "y_fit_sub"]
    headers += [f"peak{i+1}_sub" for i in range(comps_arr.shape[0])]

    buf = io.StringIO()
    writer = csv.writer(buf, lineterminator="\n")
    writer.writerow(headers)
    for idx in range(x.size):
        row = [
            x[idx],
            y_raw[idx],
            base[idx],
            y_target_add[idx],
            y_fit_add[idx],
        ]
        row.extend((base[idx] + comps_arr[:, idx]).tolist() if comps else [])
        row.append(y_target_sub[idx])
        row.append(y_fit_sub[idx])
        row.extend(comps_arr[:, idx].tolist() if comps else [])
        writer.writerow(row)
    return buf.getvalue()


def write_dataframe(df: pd.DataFrame, path: Path) -> None:
    """Write ``df`` to ``path`` without introducing extra blank lines."""

    with path.open("w", newline="", encoding="utf-8") as fh:
        df.to_csv(fh, index=False, lineterminator="\n")

_Z = 1.96  # 95% normal approx


def _to_float_or_nan(x):
    try:
        if x is None:
            return float("nan")
        if hasattr(x, "item"):
            return float(x.item())
        return float(x)
    except Exception:
        return float("nan")


def _ci_from_sd(est, sd, z=_Z):
    est = _to_float_or_nan(est)
    sd = _to_float_or_nan(sd)
    if not math.isfinite(est) or not math.isfinite(sd):
        return (float("nan"), float("nan"))
    return (est - z * sd, est + z * sd)


def _pick(d: Dict, *keys, default=None):
    for k in keys:
        if k in d and d[k] is not None:
            return d[k]
    return default


def _stats_for_param(rec: Dict, p: str):
    """Return (est, sd, q_lo, q_hi) from a per-peak record that may be nested or flat."""
    node = rec.get("stats", rec)  # tolerate either
    if isinstance(node.get(p), dict):
        pdct = node[p]
        return (
            _pick(pdct, "est", "mean", default=float("nan")),
            _pick(pdct, "sd", "stderr", "std", default=float("nan")),
            _pick(pdct, "p2_5", "q2_5", "q025", default=float("nan")),
            _pick(pdct, "p97_5", "q97_5", "q975", default=float("nan")),
        )
    return (
        _pick(node, f"{p}_est", default=float("nan")),
        _pick(node, f"{p}_sd", f"{p}_stderr", default=float("nan")),
        _pick(node, f"{p}_p2_5", f"{p}_q2_5", f"{p}_q025", default=float("nan")),
        _pick(node, f"{p}_p97_5", f"{p}_q97_5", f"{p}_q975", default=float("nan")),
    )


<<<<<<< HEAD
def _unc_as_mapping(obj):
    """Map-like view over uncertainty result. List => {'stats': list}."""
    if obj is None:
        return {"stats": None}
    if isinstance(obj, dict):
        return obj
    if isinstance(obj, list):
        return {"stats": obj}
    d = {}
    for k in (
        "label",
        "method",
        "method_label",
        "type",
        "stats",
        "parameters",
        "param_stats",
        "rmse",
        "dof",
        "backend",
        "n_draws",
        "n_boot",
        "ess",
        "rhat",
        "band",
        "prediction_band",
        "band_x",
        "band_lo",
        "band_hi",
    ):
        if hasattr(obj, k):
            d[k] = getattr(obj, k)
    if not d and hasattr(obj, "__dict__"):
        d = {**obj.__dict__}
    if "stats" not in d and "parameters" in d:
        d["stats"] = d["parameters"]
    return d


=======
>>>>>>> ad5272f9
def build_uncertainty_rows(
    file_path: str,
    method_label: str,
    rmse: Optional[float],
    dof: Optional[int],
    per_peak_stats: List[Dict],
    method_meta: Dict[str, Any] | None = None,
) -> List[Dict[str, Any]]:
    """
    Build unified long-form rows:
      file, peak, param, value, stderr, ci_lo, ci_hi, method, rmse, dof,
      p2_5, p97_5, backend, n_draws, n_boot, ess, rhat
    method_meta may include backend/n_draws/n_boot/ess/rhat; missing -> empty.
    """
    meta = method_meta or {}
    rows: List[Dict[str, Any]] = []
    mlabel = (method_label or "").strip()

    for k, rec in enumerate(per_peak_stats, 1):
        for param in ("center", "height", "fwhm", "eta"):
            est, sd, qlo, qhi = _stats_for_param(rec, param)

            if math.isfinite(_to_float_or_nan(qlo)) and math.isfinite(_to_float_or_nan(qhi)):
                ci_lo, ci_hi = _to_float_or_nan(qlo), _to_float_or_nan(qhi)
            else:
                ci_lo, ci_hi = _ci_from_sd(est, sd)

            rows.append(
                {
                    "file": str(file_path),
                    "peak": k,
                    "param": param,
                    "value": _to_float_or_nan(est),
                    "stderr": _to_float_or_nan(sd),
                    "ci_lo": _to_float_or_nan(ci_lo),
                    "ci_hi": _to_float_or_nan(ci_hi),
                    "method": mlabel.lower().replace(" (jᵀj)", "").replace(" (j^tj)", ""),
                    "rmse": _to_float_or_nan(rmse),
                    "dof": _to_float_or_nan(dof),
                    "p2_5": _to_float_or_nan(qlo),
                    "p97_5": _to_float_or_nan(qhi),
                    "backend": meta.get("backend", ""),
                    "n_draws": meta.get("n_draws", ""),
                    "n_boot": meta.get("n_boot", ""),
                    "ess": meta.get("ess", ""),
                    "rhat": meta.get("rhat", ""),
                }
            )
    return rows


def _write_uncertainty_csv(path: str, rows: List[Dict[str, Any]]):
    df = pd.DataFrame(
        rows,
        columns=[
            "file",
            "peak",
            "param",
            "value",
            "stderr",
            "ci_lo",
            "ci_hi",
            "method",
            "rmse",
            "dof",
            "p2_5",
            "p97_5",
            "backend",
            "n_draws",
            "n_boot",
            "ess",
            "rhat",
        ],
    )
    df.to_csv(path, index=False, lineterminator="\n")


def _write_uncertainty_txt(
    path: str,
    file_path: str,
    method_label: str,
    solver_meta: str,
    baseline_meta: str,
    perf_meta: str,
    per_peak_stats: List[Dict],
    z: float = _Z,
):
    def fmt(v, nd=6):
        f = _to_float_or_nan(v)
        return "n/a" if not math.isfinite(f) else f"{f:.{nd}g}"

    lines = []
    lines.append(f"File: {file_path}")
    lines.append(f"Uncertainty method: {method_label.lower()}")
    lines.append(solver_meta)
    lines.append(baseline_meta)
    lines.append(perf_meta)
    lines.append("Peaks:")
    for k, rec in enumerate(per_peak_stats, 1):
        lines.append(f"Peak {k}")
        for param, label in (("center", "center"), ("height", "height"), ("fwhm", "fwhm"), ("eta", "eta")):
            est, sd, qlo, qhi = _stats_for_param(rec, param)
            if math.isfinite(_to_float_or_nan(qlo)) and math.isfinite(_to_float_or_nan(qhi)):
                lo, hi = qlo, qhi
            else:
                lo, hi = _ci_from_sd(est, sd, z)
            if param == "fwhm" and rec.get("lock_width") is True:
                lines.append(f"  {label:<6}= {fmt(est)} (fixed)")
            elif param == "center" and rec.get("lock_center") is True:
                lines.append(f"  {label:<6}= {fmt(est)} (fixed)")
            else:
                lines.append(f"  {label:<6}= {fmt(est)} \u00b1 {fmt(sd)}   (95% CI: [{fmt(lo)}, {fmt(hi)}])")
    with open(path, "w", encoding="utf-8") as f:
        f.write("\n".join(lines) + "\n")


def _normalize_band(result: Any) -> Optional[Tuple[np.ndarray, np.ndarray, np.ndarray]]:
    """
    Return (x, lo, hi) arrays or None.
    Accepts UncertaintyResult (.band/.prediction_band) or dict {'band'|'prediction_band'|'ci_band': (x, lo, hi)}.
    """
    band = None
    if result is None:
        return None
    band = getattr(result, "band", None) or getattr(result, "prediction_band", None)
    if band is None and isinstance(result, dict):
        band = result.get("band") or result.get("prediction_band") or result.get("ci_band")
    if band is None:
        return None
    try:
        if len(band) < 3:
            return None
        x, lo, hi = band[0], band[1], band[2]
        x = np.asarray(x); lo = np.asarray(lo); hi = np.asarray(hi)
        if x.shape != lo.shape or x.shape != hi.shape or x.size == 0:
            return None
        return x, lo, hi
    except Exception:
        return None


def _method_label(res: Any, default: str = "Unknown") -> str:
    for key in ("label", "method_label", "method", "type"):
        v = getattr(res, key, None) if not isinstance(res, dict) else res.get(key)
        if isinstance(v, str) and v.strip():
            return v
    return default


def _pack_stats_for_param(param: str, stats_dict: Dict[str, Any]) -> Dict[str, Any]:
    """
    Normalize per-param stats from result.stats or similar:
      expect keys like: est/value, sd/stderr, ci_lo, ci_hi, p2_5, p97_5
    """
    # prefer common aliases
    est = stats_dict.get("est", stats_dict.get("value"))
    sd = stats_dict.get("sd", stats_dict.get("stderr"))
    p2 = stats_dict.get("p2_5")
    p97 = stats_dict.get("p97_5")
    ci_lo = stats_dict.get("ci_lo")
    ci_hi = stats_dict.get("ci_hi")
    # if missing CI, try normal approx
    if ci_lo is None and ci_hi is None and est is not None and sd is not None:
        try:
            ci_lo = float(est) - _Z * float(sd)
            ci_hi = float(est) + _Z * float(sd)
        except Exception:
            ci_lo = None; ci_hi = None
    return dict(param=param, value=est, stderr=sd, ci_lo=ci_lo, ci_hi=ci_hi, p2_5=p2, p97_5=p97)


def _iter_peak_param_stats(result: Any, peaks: Iterable[Dict[str, Any]]) -> List[Dict[str, Any]]:
    """
    Build normalized param rows for each peak, covering center, height, fwhm, eta.
    Handles locked/fixed parameters by emitting stderr/ci as None and marking value as current.
    """
    # Find stats container:
    stats_container = None
    if result is not None:
        stats_container = getattr(result, "stats", None)
        if stats_container is None and isinstance(result, dict):
            stats_container = result.get("stats") or result.get("parameters") or result.get("param_stats")
    rows = []
    # We expect 'peaks' entries to have current values + lock flags
    for i, pk in enumerate(peaks, 1):
        # Look up stats per param if present; else populate with current values and None for sd/ci
        for param in ("center", "height", "fwhm", "eta"):
            if isinstance(pk, dict):
                current = pk.get(param)
                lock_key = f"lock_{'center' if param=='center' else 'width' if param=='fwhm' else 'none'}"
                locked = bool(pk.get(lock_key, False)) if lock_key != "lock_none" else False
            else:
                current = getattr(pk, param, None)
                lock_attr = 'lock_center' if param == 'center' else 'lock_width' if param == 'fwhm' else None
                locked = bool(getattr(pk, lock_attr, False)) if lock_attr else False
            sd = None; ci_lo = None; ci_hi = None; p2 = None; p97 = None
            if stats_container:
                # stats may be structure: stats[i-1][param] -> dict
                per_peak = None
                if isinstance(stats_container, list):
                    per_peak = stats_container[i-1] if i-1 < len(stats_container) else None
                elif isinstance(stats_container, dict):
                    per_peak = stats_container.get(i) or stats_container.get(str(i))
                if per_peak and isinstance(per_peak, dict):
                    stat_block = per_peak.get(param)
                    if isinstance(stat_block, dict):
                        packed = _pack_stats_for_param(param, stat_block)
                        current = packed["value"] if packed["value"] is not None else current
                        sd = packed["stderr"]; ci_lo = packed["ci_lo"]; ci_hi = packed["ci_hi"]
                        p2 = packed["p2_5"]; p97 = packed["p97_5"]
                    else:
                        # flat form: center_est/center_sd...
                        est = per_peak.get(f"{param}_est")
                        sd = per_peak.get(f"{param}_sd", per_peak.get(f"{param}_stderr"))
                        p2 = per_peak.get(f"{param}_p2_5")
                        p97 = per_peak.get(f"{param}_p97_5")
                        ci_lo = per_peak.get(f"{param}_ci_lo")
                        ci_hi = per_peak.get(f"{param}_ci_hi")
                        if est is not None:
                            current = est
                        if ci_lo is None and ci_hi is None and est is not None and sd is not None:
                            try:
                                ci_lo = float(est) - _Z * float(sd)
                                ci_hi = float(est) + _Z * float(sd)
                            except Exception:
                                pass
            rows.append(dict(peak=i, param=param, value=current, stderr=sd,
                             ci_lo=ci_lo, ci_hi=ci_hi, p2_5=p2, p97_5=p97, locked=locked))
    return rows


class _DictResult(UncertaintyResult):
    """Shim exposing custom method labels for legacy dict results."""

    def __init__(
        self,
        method: str,
        band,
        param_stats: Dict[str, Dict[str, float]],
        meta: Dict[str, object],
        label: str,
    ) -> None:
        super().__init__(method, band, param_stats, meta)
        self._label = label

    @property
    def method_label(self) -> str:  # type: ignore[override]
        return self._label


def _ensure_result(unc: Union[UncertaintyResult, dict]) -> UncertaintyResult:
    if isinstance(unc, UncertaintyResult):
        return unc

    method = str(unc.get("method") or unc.get("type") or "unknown").lower()
    if method == "asymptotic":
        method_label = "Asymptotic (JᵀJ)"
    elif method == "bootstrap":
        method_label = "Bootstrap (residual)"
    elif method == "bayesian":
        method_label = "Bayesian (MCMC)"
    else:
        method_label = "unknown"

    params: Dict[str, Dict[str, float]] = {}
    for name, stats in unc.get("params", {}).items():
        est = stats.get("est")
        if est is None:
            est = stats.get("mean")
        if est is None:
            est = stats.get("median")
        sd = stats.get("sd")
        if sd is None:
            sd = stats.get("stderr")
        if sd is None:
            sd = stats.get("sigma")
        p2 = stats.get("p2.5")
        if p2 is None:
            p2 = stats.get("p2_5")
        if p2 is None:
            p2 = stats.get("q05")
        p97 = stats.get("p97.5")
        if p97 is None:
            p97 = stats.get("p97_5")
        if p97 is None:
            p97 = stats.get("q95")
        params[name] = {"est": est, "sd": sd}
        if p2 is not None and p97 is not None:
            params[name]["p2.5"] = p2
            params[name]["p97.5"] = p97

    band = _normalize_band(unc)

    diagnostics = {
        "ess": unc.get("diagnostics", {}).get("ess"),
        "rhat": unc.get("diagnostics", {}).get("rhat"),
    }
    return UncertaintyResult(
        method=method,
        label=method_label,
        stats=params,
        diagnostics=diagnostics,
        band=band,
    )
def _rows_to_per_peak_stats(result, peaks):
    by_peak: Dict[int, Dict[str, Any]] = {}
    for r in _iter_peak_param_stats(result, peaks or []):
        pk = by_peak.setdefault(r["peak"], {})
        pk.setdefault("stats", {})
        pk["stats"].setdefault(r["param"], {})
        if r.get("value") is not None:
            pk["stats"][r["param"]]["est"] = r.get("value")
            pk[r["param"]] = r.get("value")
        if r.get("stderr") is not None:
            pk["stats"][r["param"]]["sd"] = r.get("stderr")
        if r.get("p2_5") is not None:
            pk["stats"][r["param"]]["p2_5"] = r.get("p2_5")
        if r.get("p97_5") is not None:
            pk["stats"][r["param"]]["p97_5"] = r.get("p97_5")
        if r["param"] == "center":
            pk["lock_center"] = r.get("locked", False)
        if r["param"] == "fwhm":
            pk["lock_width"] = r.get("locked", False)
    return [by_peak[k] for k in sorted(by_peak.keys())]


def _iter_param_rows(unc_res, peaks, method_label: str):
    """Yield normalized per-parameter rows for legacy interfaces."""
    per_peak = _rows_to_per_peak_stats(unc_res, peaks)
    for idx, rec in enumerate(per_peak, 1):
        for param in ("center", "height", "fwhm", "eta"):
            est, sd, qlo, qhi = _stats_for_param(rec, param)
            yield {
                "peak": idx,
                "param": param,
                "est": est,
                "sd": sd,
                "p2_5": qlo,
                "p97_5": qhi,
                "method": method_label,
            }


def export_uncertainty_csv(
    out_path: str | Path,
    file_path: str | Path | None = None,
    method_label: str = "",
    rmse: float | None = None,
    dof: float | None = None,
    peaks: Iterable[Dict[str, Any]] | None = None,
    result: Any = None,
) -> str | Path:
    """Compatibility wrapper producing a unified uncertainty CSV."""
    # Backward compatibility: legacy signature (path, result, peaks=None, method_label="")
    if result is None and peaks is None and not isinstance(file_path, (str, Path)):
        result = file_path
        file_path = None

<<<<<<< HEAD
    m = _unc_as_mapping(result)
    label = method_label or _method_label(m, default="")
    if rmse is None:
        rmse = m.get("rmse")
    if dof is None:
        dof = m.get("dof")

    per_peak = _rows_to_per_peak_stats(m, peaks or [])
    mlow = (label or "").lower()
    meta: Dict[str, Any] = {}
    if "bootstrap" in mlow:
        meta = {"backend": m.get("backend", ""), "n_boot": m.get("n_boot", "")}
    elif "bayesian" in mlow:
        meta = {
            "backend": "emcee",
            "n_draws": m.get("n_draws", ""),
            "ess": m.get("ess", ""),
            "rhat": m.get("rhat", ""),
        }
    rows = build_uncertainty_rows(
        str(file_path) if file_path else "",
        label,
        rmse,
        dof,
        per_peak,
        meta,
    )
=======
    label = method_label or _method_label(result, default="")
    if rmse is None and result is not None:
        rmse = getattr(result, "rmse", None)
    if dof is None and result is not None:
        dof = getattr(result, "dof", None)

    per_peak = _rows_to_per_peak_stats(result, peaks or [])
    mlow = (label or "").lower()
    meta: Dict[str, Any] = {}
    if "bootstrap" in mlow:
        meta = {"backend": getattr(result, "backend", ""), "n_boot": getattr(result, "n_boot", "")}
    elif "bayesian" in mlow:
        meta = {
            "backend": "emcee",
            "n_draws": getattr(result, "n_draws", ""),
            "ess": getattr(result, "ess", ""),
            "rhat": getattr(result, "rhat", ""),
        }
    rows = build_uncertainty_rows(str(file_path) if file_path else "", label, rmse, dof, per_peak, meta)
>>>>>>> ad5272f9
    _write_uncertainty_csv(out_path, rows)
    return out_path


def export_uncertainty_txt(
    out_path: str | Path,
    file_path: str | Path | None = None,
    method_label: str = "",
    solver_meta: Dict[str, Any] | None = None,
    baseline_meta: Dict[str, Any] | None = None,
    perf_meta: Dict[str, Any] | None = None,
    peaks: Iterable[Dict[str, Any]] | None = None,
    result: Any = None,
    z: float = 1.96,
) -> str | Path:
    """Compatibility wrapper producing a unified uncertainty TXT report."""
    if result is None and peaks is None and not isinstance(file_path, (str, Path)):
        result = file_path
        file_path = None

<<<<<<< HEAD
    m = _unc_as_mapping(result)
    label = method_label or _method_label(m, default="")
    per_peak = _rows_to_per_peak_stats(m, peaks or [])
=======
    label = method_label or _method_label(result, default="")
    per_peak = _rows_to_per_peak_stats(result, peaks or [])
>>>>>>> ad5272f9

    if isinstance(solver_meta, str):
        solver_line = solver_meta
    else:
        s = solver_meta or {}
        solver_line = "Solver: {solver}{loss}{weight}{f}{mfev}{rs}{jit}".format(
            solver=s.get("solver", "unknown"),
            loss=f", loss={s.get('loss')}" if s.get("loss") is not None else "",
            weight=f", weight={s.get('weight')}" if s.get("weight") is not None else "",
            f=f", f_scale={s.get('f_scale')}" if s.get("f_scale") is not None else "",
            mfev=f", maxfev={s.get('maxfev')}" if s.get("maxfev") is not None else "",
            rs=f", restarts={s.get('restarts')}" if s.get("restarts") is not None else "",
            jit=f", jitter_pct={s.get('jitter_pct')}" if s.get("jitter_pct") is not None else "",
        )
    if isinstance(baseline_meta, str):
        baseline_line = baseline_meta
    else:
        b = baseline_meta or {}
        baseline_line = "Baseline: uses_fit_range={uses} , lam={lam} , p={p} , niter={niter} , thresh={th}".format(
            uses=b.get("uses_fit_range", False),
            lam=b.get("lam"),
            p=b.get("p"),
            niter=b.get("niter"),
            th=b.get("thresh"),
        )
    if isinstance(perf_meta, str):
        perf_line = perf_meta
    else:
        pm = perf_meta or {}
        perf_line = "Performance: numba={numba}, gpu={gpu}, cache_baseline={cache}, seed_all={seed}, max_workers={mw}".format(
            numba=pm.get("numba"),
            gpu=pm.get("gpu"),
            cache=pm.get("cache_baseline"),
            seed=pm.get("seed_all"),
            mw=pm.get("max_workers"),
        )
    _write_uncertainty_txt(
        out_path,
        str(file_path),
        label,
        solver_line,
        baseline_line,
        perf_line,
        per_peak,
        z,
    )
    return out_path


# Backwards compatible aliases with older API names
def write_uncertainty_csv(path, unc_res, peaks=None, method_label: str = "", rmse=None, dof=None, file_path=None):
    if peaks is None:
        res = _ensure_result(unc_res)
        row: Dict[str, float | str] = {"method": res.method_label}
        for name, stats in res.param_stats.items():
            row[f"{name}_est"] = stats.get("est")
            row[f"{name}_sd"] = stats.get("sd")
            if "p2.5" in stats and "p97.5" in stats:
                row[f"{name}_p2_5"] = stats.get("p2.5")
                row[f"{name}_p97_5"] = stats.get("p97.5")
        df = pd.DataFrame([row])
        write_dataframe(df, Path(path))
        return path
    return export_uncertainty_csv(path, file_path, method_label, rmse, dof, peaks, unc_res)


def write_uncertainty_txt(path, unc_res, peaks=None, method_label: str = "", file_path=None, solver_meta=None, baseline_meta=None, perf_meta=None):
    if peaks is None:
        res = _ensure_result(unc_res)
        lines = [f"Method: {res.method_label}"]
        for name, stats in res.param_stats.items():
            est = stats.get("est")
            sd = stats.get("sd")
            line = f"{name}: {est:.6g} ± {sd:.6g}" if est is not None and sd is not None else f"{name}: n/a"
            if "p2.5" in stats and "p97.5" in stats:
                line += f"   [2.5%: {stats['p2.5']:.6g}, 97.5%: {stats['p97.5']:.6g}]"
            lines.append(line)
        Path(path).write_text("\n".join(lines) + "\n", encoding="utf-8")
        return path
    return export_uncertainty_txt(
        path,
        file_path=file_path,
        method_label=method_label,
        solver_meta=solver_meta,
        baseline_meta=baseline_meta,
        perf_meta=perf_meta,
        peaks=peaks,
        result=unc_res,
    )

<|MERGE_RESOLUTION|>--- conflicted
+++ resolved
@@ -249,7 +249,6 @@
     )
 
 
-<<<<<<< HEAD
 def _unc_as_mapping(obj):
     """Map-like view over uncertainty result. List => {'stats': list}."""
     if obj is None:
@@ -289,8 +288,6 @@
     return d
 
 
-=======
->>>>>>> ad5272f9
 def build_uncertainty_rows(
     file_path: str,
     method_label: str,
@@ -649,7 +646,6 @@
         result = file_path
         file_path = None
 
-<<<<<<< HEAD
     m = _unc_as_mapping(result)
     label = method_label or _method_label(m, default="")
     if rmse is None:
@@ -677,27 +673,6 @@
         per_peak,
         meta,
     )
-=======
-    label = method_label or _method_label(result, default="")
-    if rmse is None and result is not None:
-        rmse = getattr(result, "rmse", None)
-    if dof is None and result is not None:
-        dof = getattr(result, "dof", None)
-
-    per_peak = _rows_to_per_peak_stats(result, peaks or [])
-    mlow = (label or "").lower()
-    meta: Dict[str, Any] = {}
-    if "bootstrap" in mlow:
-        meta = {"backend": getattr(result, "backend", ""), "n_boot": getattr(result, "n_boot", "")}
-    elif "bayesian" in mlow:
-        meta = {
-            "backend": "emcee",
-            "n_draws": getattr(result, "n_draws", ""),
-            "ess": getattr(result, "ess", ""),
-            "rhat": getattr(result, "rhat", ""),
-        }
-    rows = build_uncertainty_rows(str(file_path) if file_path else "", label, rmse, dof, per_peak, meta)
->>>>>>> ad5272f9
     _write_uncertainty_csv(out_path, rows)
     return out_path
 
@@ -718,14 +693,9 @@
         result = file_path
         file_path = None
 
-<<<<<<< HEAD
     m = _unc_as_mapping(result)
     label = method_label or _method_label(m, default="")
     per_peak = _rows_to_per_peak_stats(m, peaks or [])
-=======
-    label = method_label or _method_label(result, default="")
-    per_peak = _rows_to_per_peak_stats(result, peaks or [])
->>>>>>> ad5272f9
 
     if isinstance(solver_meta, str):
         solver_line = solver_meta
