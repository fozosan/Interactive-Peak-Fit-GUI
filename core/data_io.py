"""Data I/O helpers for Peakfit 3.x.

This module provides functions to load spectral data and build export
artifacts. Implementations follow the Peakfit 3.x blueprint.
"""
from __future__ import annotations

<<<<<<< HEAD
from dataclasses import dataclass
from typing import Any, Dict, Iterable, List, Optional, Tuple, Union
=======
from typing import Dict, Iterable, Tuple, Union, Any, Optional, List
>>>>>>> 535d8f90

import csv
import io
import re
from pathlib import Path

import math
import numpy as np
import pandas as pd

from .uncertainty import UncertaintyResult


def load_xy(path: str) -> Tuple[np.ndarray, np.ndarray]:
    """Load two-column numeric data from ``path``.

    The function accepts ``.txt``, ``.csv`` or ``.dat`` files containing two
    numeric columns. Delimiters (comma, tab, semicolon or whitespace) are
    autodetected and lines beginning with common comment prefixes (``#``, ``%``,
    ``//``) or header strings are ignored.
    """

    xs, ys = [], []
    with open(path, "r", encoding="utf-8", errors="ignore") as fh:
        for line in fh:
            line = line.strip()
            if not line:
                continue
            # strip out comments (full-line or inline)
            for cc in ("#", "%", "//"):
                if line.startswith(cc):
                    line = ""
                    break
                if cc in line:
                    line = line.split(cc, 1)[0].strip()
            if not line:
                continue
            parts = re.split(r"[,\s;]+", line)
            try:
                x_val = float(parts[0])
                y_val = float(parts[1])
            except (IndexError, ValueError):
                continue
            xs.append(x_val)
            ys.append(y_val)

    if len(xs) < 2:
        raise ValueError("Could not parse a two-column numeric dataset from the file.")

    x = np.asarray(xs, dtype=float)
    y = np.asarray(ys, dtype=float)
    if x.size >= 2 and x[1] < x[0]:
        idx = np.argsort(x)
        x, y = x[idx], y[idx]
    return x, y


def derive_export_paths(user_path: str) -> dict:
    """Return canonical export file paths based on ``user_path``.

    ``user_path`` may have any extension; the returned paths drop the
    extension and append ``_fit.csv``, ``_trace.csv`` and the uncertainty
    artefacts.
    """

    p = Path(user_path)
    base = p.with_suffix("")
    return {
        "fit": base.with_name(base.name + "_fit.csv"),
        "trace": base.with_name(base.name + "_trace.csv"),
        "unc_txt": base.with_name(base.name + "_uncertainty.txt"),
        "unc_csv": base.with_name(base.name + "_uncertainty.csv"),
        "unc_band": base.with_name(base.name + "_uncertainty_band.csv"),
    }


def build_peak_table(records: Iterable[dict]) -> str:
    """Return a CSV-formatted peak table built from ``records``.

    ``records`` should provide the columns defined in the blueprint. Extra keys
    are ignored so that future schema extensions remain compatible.
    """

    headers = [
        "file",
        "peak",
        "center",
        "height",
        "fwhm",
        "eta",
        "lock_width",
        "lock_center",
        "area",
        "area_pct",
        "rmse",
        "fit_ok",
        "mode",
        "als_lam",
        "als_p",
        "fit_xmin",
        "fit_xmax",
        "solver_choice",
        "solver_loss",
        "solver_weight",
        "solver_fscale",
        "solver_maxfev",
        "solver_restarts",
        "solver_jitter_pct",
        "use_baseline",
        "baseline_mode",
        "baseline_uses_fit_range",
        "als_niter",
        "als_thresh",
        "perf_numba",
        "perf_gpu",
        "perf_cache_baseline",
        "perf_seed_all",
        "perf_max_workers",
        "bounds_center_lo",
        "bounds_center_hi",
        "bounds_fwhm_lo",
        "bounds_height_lo",
        "bounds_height_hi",
        "x_scale",
    ]
    buf = io.StringIO()
    writer = csv.DictWriter(
        buf, fieldnames=headers, extrasaction="ignore", lineterminator="\n"
    )
    writer.writeheader()
    for rec in records:
        writer.writerow(rec)
    return buf.getvalue()


def build_trace_table(
    x: np.ndarray,
    y_raw: np.ndarray,
    baseline: np.ndarray | None,
    peaks: Iterable,
) -> str:
    """Return a CSV trace table matching the v2.7 schema.

    Columns (in order): ``x, y_raw, baseline, y_target_add, y_fit_add,``
    per-peak additive components, ``y_target_sub, y_fit_sub`` and per-peak
    subtractive components. The builder always emits both additive and
    subtractive sections even when no peaks are present.
    """

    x = np.asarray(x, dtype=float)
    y_raw = np.asarray(y_raw, dtype=float)
    base = np.asarray(baseline, dtype=float) if baseline is not None else np.zeros_like(x)

    from .models import pv_sum  # local import to avoid cycles

    comps = [pv_sum(x, [p]) for p in peaks]
    comps_arr = np.vstack(comps) if comps else np.empty((0, x.size))
    model = comps_arr.sum(axis=0) if comps else np.zeros_like(x)

    y_target_add = y_raw
    y_fit_add = model + base
    y_target_sub = y_raw - base
    y_fit_sub = model

    headers = ["x", "y_raw", "baseline", "y_target_add", "y_fit_add"]
    headers += [f"peak{i+1}" for i in range(comps_arr.shape[0])]
    headers += ["y_target_sub", "y_fit_sub"]
    headers += [f"peak{i+1}_sub" for i in range(comps_arr.shape[0])]

    buf = io.StringIO()
    writer = csv.writer(buf, lineterminator="\n")
    writer.writerow(headers)
    for idx in range(x.size):
        row = [
            x[idx],
            y_raw[idx],
            base[idx],
            y_target_add[idx],
            y_fit_add[idx],
        ]
        row.extend((base[idx] + comps_arr[:, idx]).tolist() if comps else [])
        row.append(y_target_sub[idx])
        row.append(y_fit_sub[idx])
        row.extend(comps_arr[:, idx].tolist() if comps else [])
        writer.writerow(row)
    return buf.getvalue()


def write_dataframe(df: pd.DataFrame, path: Path) -> None:
    """Write ``df`` to ``path`` without introducing extra blank lines."""

    with path.open("w", newline="", encoding="utf-8") as fh:
        df.to_csv(fh, index=False, lineterminator="\n")

_Z = 1.96  # 95% normal approx

<<<<<<< HEAD

def _to_float_or_nan(x):
    try:
        if x is None:
            return float("nan")
        if hasattr(x, "item"):
            return float(x.item())
        return float(x)
    except Exception:
        return float("nan")


def _ci_from_sd(est, sd, z=_Z):
    est = _to_float_or_nan(est)
    sd = _to_float_or_nan(sd)
    if not math.isfinite(est) or not math.isfinite(sd):
        return (float("nan"), float("nan"))
    return (est - z * sd, est + z * sd)


def _pick(d: Dict, *keys, default=None):
    for k in keys:
        if k in d and d[k] is not None:
            return d[k]
    return default


def _stats_for_param(rec: Dict, p: str):
    """Return (est, sd, q_lo, q_hi) from a per-peak record that may be nested or flat."""
    node = rec.get("stats", rec)  # tolerate either
    if isinstance(node.get(p), dict):
        pdct = node[p]
        return (
            _pick(pdct, "est", "mean", default=float("nan")),
            _pick(pdct, "sd", "stderr", "std", default=float("nan")),
            _pick(pdct, "p2_5", "q2_5", "q025", default=float("nan")),
            _pick(pdct, "p97_5", "q97_5", "q975", default=float("nan")),
        )
    return (
        _pick(node, f"{p}_est", default=float("nan")),
        _pick(node, f"{p}_sd", f"{p}_stderr", default=float("nan")),
        _pick(node, f"{p}_p2_5", f"{p}_q2_5", f"{p}_q025", default=float("nan")),
        _pick(node, f"{p}_p97_5", f"{p}_q97_5", f"{p}_q975", default=float("nan")),
    )


def build_uncertainty_rows(
    file_path: str,
    method_label: str,
    rmse: Optional[float],
    dof: Optional[int],
    per_peak_stats: List[Dict],
    method_meta: Dict[str, Any] | None = None,
) -> List[Dict[str, Any]]:
    """
    Build unified long-form rows:
      file, peak, param, value, stderr, ci_lo, ci_hi, method, rmse, dof,
      p2_5, p97_5, backend, n_draws, n_boot, ess, rhat
    method_meta may include backend/n_draws/n_boot/ess/rhat; missing -> empty.
    """
    meta = method_meta or {}
    rows: List[Dict[str, Any]] = []
    mlabel = (method_label or "").strip()

    for k, rec in enumerate(per_peak_stats, 1):
        for param in ("center", "height", "fwhm", "eta"):
            est, sd, qlo, qhi = _stats_for_param(rec, param)

            if math.isfinite(_to_float_or_nan(qlo)) and math.isfinite(_to_float_or_nan(qhi)):
                ci_lo, ci_hi = _to_float_or_nan(qlo), _to_float_or_nan(qhi)
            else:
                ci_lo, ci_hi = _ci_from_sd(est, sd)

            rows.append(
                {
                    "file": str(file_path),
                    "peak": k,
                    "param": param,
                    "value": _to_float_or_nan(est),
                    "stderr": _to_float_or_nan(sd),
                    "ci_lo": _to_float_or_nan(ci_lo),
                    "ci_hi": _to_float_or_nan(ci_hi),
                    "method": mlabel.lower().replace(" (jᵀj)", "").replace(" (j^tj)", ""),
                    "rmse": _to_float_or_nan(rmse),
                    "dof": _to_float_or_nan(dof),
                    "p2_5": _to_float_or_nan(qlo),
                    "p97_5": _to_float_or_nan(qhi),
                    "backend": meta.get("backend", ""),
                    "n_draws": meta.get("n_draws", ""),
                    "n_boot": meta.get("n_boot", ""),
                    "ess": meta.get("ess", ""),
                    "rhat": meta.get("rhat", ""),
                }
            )
    return rows


def _write_uncertainty_csv(path: str, rows: List[Dict[str, Any]]):
    df = pd.DataFrame(
        rows,
        columns=[
            "file",
            "peak",
            "param",
            "value",
            "stderr",
            "ci_lo",
            "ci_hi",
            "method",
            "rmse",
            "dof",
            "p2_5",
            "p97_5",
            "backend",
            "n_draws",
            "n_boot",
            "ess",
            "rhat",
        ],
    )
    df.to_csv(path, index=False, lineterminator="\n")


def _write_uncertainty_txt(
    path: str,
    file_path: str,
    method_label: str,
    solver_meta: str,
    baseline_meta: str,
    perf_meta: str,
    per_peak_stats: List[Dict],
    z: float = _Z,
):
    def fmt(v, nd=6):
        f = _to_float_or_nan(v)
        return "n/a" if not math.isfinite(f) else f"{f:.{nd}g}"

    lines = []
    lines.append(f"File: {file_path}")
    lines.append(f"Uncertainty method: {method_label.lower()}")
    lines.append(solver_meta)
    lines.append(baseline_meta)
    lines.append(perf_meta)
    lines.append("Peaks:")
    for k, rec in enumerate(per_peak_stats, 1):
        lines.append(f"Peak {k}")
        for param, label in (("center", "center"), ("height", "height"), ("fwhm", "fwhm"), ("eta", "eta")):
            est, sd, qlo, qhi = _stats_for_param(rec, param)
            if math.isfinite(_to_float_or_nan(qlo)) and math.isfinite(_to_float_or_nan(qhi)):
                lo, hi = qlo, qhi
            else:
                lo, hi = _ci_from_sd(est, sd, z)
            if param == "fwhm" and rec.get("lock_width") is True:
                lines.append(f"  {label:<6}= {fmt(est)} (fixed)")
            elif param == "center" and rec.get("lock_center") is True:
                lines.append(f"  {label:<6}= {fmt(est)} (fixed)")
            else:
                lines.append(f"  {label:<6}= {fmt(est)} \u00b1 {fmt(sd)}   (95% CI: [{fmt(lo)}, {fmt(hi)}])")
    with open(path, "w", encoding="utf-8") as f:
        f.write("\n".join(lines) + "\n")


=======
_Z = 1.96  # 95% normal


>>>>>>> 535d8f90
def _normalize_band(result: Any) -> Optional[Tuple[np.ndarray, np.ndarray, np.ndarray]]:
    """
    Return (x, lo, hi) arrays or None.
    Accepts UncertaintyResult (.band/.prediction_band) or dict {'band'|'prediction_band'|'ci_band': (x, lo, hi)}.
    """
    band = None
    if result is None:
        return None
    band = getattr(result, "band", None) or getattr(result, "prediction_band", None)
    if band is None and isinstance(result, dict):
        band = result.get("band") or result.get("prediction_band") or result.get("ci_band")
    if band is None:
        return None
    try:
        if len(band) < 3:
            return None
        x, lo, hi = band[0], band[1], band[2]
        x = np.asarray(x); lo = np.asarray(lo); hi = np.asarray(hi)
        if x.shape != lo.shape or x.shape != hi.shape or x.size == 0:
            return None
        return x, lo, hi
    except Exception:
        return None


def _method_label(res: Any, default: str = "Unknown") -> str:
    for key in ("label", "method_label", "method", "type"):
        v = getattr(res, key, None) if not isinstance(res, dict) else res.get(key)
        if isinstance(v, str) and v.strip():
            return v
    return default


def _pack_stats_for_param(param: str, stats_dict: Dict[str, Any]) -> Dict[str, Any]:
    """
    Normalize per-param stats from result.stats or similar:
      expect keys like: est/value, sd/stderr, ci_lo, ci_hi, p2_5, p97_5
    """
    # prefer common aliases
    est = stats_dict.get("est", stats_dict.get("value"))
    sd = stats_dict.get("sd", stats_dict.get("stderr"))
    p2 = stats_dict.get("p2_5")
    p97 = stats_dict.get("p97_5")
    ci_lo = stats_dict.get("ci_lo")
    ci_hi = stats_dict.get("ci_hi")
    # if missing CI, try normal approx
    if ci_lo is None and ci_hi is None and est is not None and sd is not None:
        try:
            ci_lo = float(est) - _Z * float(sd)
            ci_hi = float(est) + _Z * float(sd)
        except Exception:
            ci_lo = None; ci_hi = None
    return dict(param=param, value=est, stderr=sd, ci_lo=ci_lo, ci_hi=ci_hi, p2_5=p2, p97_5=p97)


def _iter_peak_param_stats(result: Any, peaks: Iterable[Dict[str, Any]]) -> List[Dict[str, Any]]:
    """
    Build normalized param rows for each peak, covering center, height, fwhm, eta.
    Handles locked/fixed parameters by emitting stderr/ci as None and marking value as current.
    """
    # Find stats container:
    stats_container = None
    if result is not None:
        stats_container = getattr(result, "stats", None)
        if stats_container is None and isinstance(result, dict):
            stats_container = result.get("stats") or result.get("parameters") or result.get("param_stats")
    rows = []
    # We expect 'peaks' entries to have current values + lock flags
    for i, pk in enumerate(peaks, 1):
        # Look up stats per param if present; else populate with current values and None for sd/ci
        for param in ("center", "height", "fwhm", "eta"):
            if isinstance(pk, dict):
                current = pk.get(param)
                lock_key = f"lock_{'center' if param=='center' else 'width' if param=='fwhm' else 'none'}"
                locked = bool(pk.get(lock_key, False)) if lock_key != "lock_none" else False
            else:
                current = getattr(pk, param, None)
                lock_attr = 'lock_center' if param == 'center' else 'lock_width' if param == 'fwhm' else None
                locked = bool(getattr(pk, lock_attr, False)) if lock_attr else False
            sd = None; ci_lo = None; ci_hi = None; p2 = None; p97 = None
            if stats_container:
                # stats may be structure: stats[i-1][param] -> dict
                per_peak = None
                if isinstance(stats_container, list):
                    per_peak = stats_container[i-1] if i-1 < len(stats_container) else None
                elif isinstance(stats_container, dict):
                    per_peak = stats_container.get(i) or stats_container.get(str(i))
                if per_peak and isinstance(per_peak, dict):
                    stat_block = per_peak.get(param)
                    if isinstance(stat_block, dict):
                        packed = _pack_stats_for_param(param, stat_block)
                        current = packed["value"] if packed["value"] is not None else current
                        sd = packed["stderr"]; ci_lo = packed["ci_lo"]; ci_hi = packed["ci_hi"]
                        p2 = packed["p2_5"]; p97 = packed["p97_5"]
                    else:
                        # flat form: center_est/center_sd...
                        est = per_peak.get(f"{param}_est")
                        sd = per_peak.get(f"{param}_sd", per_peak.get(f"{param}_stderr"))
                        p2 = per_peak.get(f"{param}_p2_5")
                        p97 = per_peak.get(f"{param}_p97_5")
                        ci_lo = per_peak.get(f"{param}_ci_lo")
                        ci_hi = per_peak.get(f"{param}_ci_hi")
                        if est is not None:
                            current = est
                        if ci_lo is None and ci_hi is None and est is not None and sd is not None:
                            try:
                                ci_lo = float(est) - _Z * float(sd)
                                ci_hi = float(est) + _Z * float(sd)
                            except Exception:
                                pass
            rows.append(dict(peak=i, param=param, value=current, stderr=sd,
                             ci_lo=ci_lo, ci_hi=ci_hi, p2_5=p2, p97_5=p97, locked=locked))
    return rows


class _DictResult(UncertaintyResult):
    """Shim exposing custom method labels for legacy dict results."""

    def __init__(
        self,
        method: str,
        band,
        param_stats: Dict[str, Dict[str, float]],
        meta: Dict[str, object],
        label: str,
    ) -> None:
        super().__init__(method, band, param_stats, meta)
        self._label = label

    @property
    def method_label(self) -> str:  # type: ignore[override]
        return self._label


def _ensure_result(unc: Union[UncertaintyResult, dict]) -> UncertaintyResult:
    if isinstance(unc, UncertaintyResult):
        return unc

    method = str(unc.get("method") or unc.get("type") or "unknown").lower()
    if method == "asymptotic":
        method_label = "Asymptotic (JᵀJ)"
    elif method == "bootstrap":
        method_label = "Bootstrap (residual)"
    elif method == "bayesian":
        method_label = "Bayesian (MCMC)"
    else:
        method_label = "unknown"

    params: Dict[str, Dict[str, float]] = {}
    for name, stats in unc.get("params", {}).items():
        est = stats.get("est")
        if est is None:
            est = stats.get("mean")
        if est is None:
            est = stats.get("median")
        sd = stats.get("sd")
        if sd is None:
            sd = stats.get("stderr")
        if sd is None:
            sd = stats.get("sigma")
        p2 = stats.get("p2.5")
        if p2 is None:
            p2 = stats.get("p2_5")
        if p2 is None:
            p2 = stats.get("q05")
        p97 = stats.get("p97.5")
        if p97 is None:
            p97 = stats.get("p97_5")
        if p97 is None:
            p97 = stats.get("q95")
        params[name] = {"est": est, "sd": sd}
        if p2 is not None and p97 is not None:
            params[name]["p2.5"] = p2
            params[name]["p97.5"] = p97

    band = _normalize_band(unc)

    diagnostics = {
        "ess": unc.get("diagnostics", {}).get("ess"),
        "rhat": unc.get("diagnostics", {}).get("rhat"),
    }
    return UncertaintyResult(
        method=method,
        label=method_label,
        stats=params,
        diagnostics=diagnostics,
        band=band,
    )
def _rows_to_per_peak_stats(result, peaks):
    by_peak: Dict[int, Dict[str, Any]] = {}
    for r in _iter_peak_param_stats(result, peaks or []):
        pk = by_peak.setdefault(r["peak"], {})
        pk.setdefault("stats", {})
        pk["stats"].setdefault(r["param"], {})
        if r.get("value") is not None:
            pk["stats"][r["param"]]["est"] = r.get("value")
            pk[r["param"]] = r.get("value")
        if r.get("stderr") is not None:
            pk["stats"][r["param"]]["sd"] = r.get("stderr")
        if r.get("p2_5") is not None:
            pk["stats"][r["param"]]["p2_5"] = r.get("p2_5")
        if r.get("p97_5") is not None:
            pk["stats"][r["param"]]["p97_5"] = r.get("p97_5")
        if r["param"] == "center":
            pk["lock_center"] = r.get("locked", False)
        if r["param"] == "fwhm":
            pk["lock_width"] = r.get("locked", False)
    return [by_peak[k] for k in sorted(by_peak.keys())]


def _iter_param_rows(unc_res, peaks, method_label: str):
    """Yield normalized per-parameter rows for legacy interfaces."""
    per_peak = _rows_to_per_peak_stats(unc_res, peaks)
    for idx, rec in enumerate(per_peak, 1):
        for param in ("center", "height", "fwhm", "eta"):
            est, sd, qlo, qhi = _stats_for_param(rec, param)
            yield {
                "peak": idx,
                "param": param,
                "est": est,
                "sd": sd,
                "p2_5": qlo,
                "p97_5": qhi,
                "method": method_label,
            }


def export_uncertainty_csv(
    out_path: str | Path,
    file_path: str | Path | None = None,
    method_label: str = "",
    rmse: float | None = None,
    dof: float | None = None,
    peaks: Iterable[Dict[str, Any]] | None = None,
    result: Any = None,
) -> str | Path:
    """Compatibility wrapper producing a unified uncertainty CSV."""
    # Backward compatibility: legacy signature (path, result, peaks=None, method_label="")
    if result is None and peaks is None and not isinstance(file_path, (str, Path)):
        result = file_path
        file_path = None

    label = method_label or _method_label(result, default="")
    if rmse is None and result is not None:
        rmse = getattr(result, "rmse", None)
    if dof is None and result is not None:
        dof = getattr(result, "dof", None)

    per_peak = _rows_to_per_peak_stats(result, peaks or [])
    mlow = (label or "").lower()
    meta: Dict[str, Any] = {}
    if "bootstrap" in mlow:
        meta = {"backend": getattr(result, "backend", ""), "n_boot": getattr(result, "n_boot", "")}
    elif "bayesian" in mlow:
        meta = {
            "backend": "emcee",
            "n_draws": getattr(result, "n_draws", ""),
            "ess": getattr(result, "ess", ""),
            "rhat": getattr(result, "rhat", ""),
        }
    rows = build_uncertainty_rows(str(file_path) if file_path else "", label, rmse, dof, per_peak, meta)
    _write_uncertainty_csv(out_path, rows)
    return out_path


def export_uncertainty_txt(
    out_path: str | Path,
    file_path: str | Path | None = None,
    method_label: str = "",
    solver_meta: Dict[str, Any] | None = None,
    baseline_meta: Dict[str, Any] | None = None,
    perf_meta: Dict[str, Any] | None = None,
    peaks: Iterable[Dict[str, Any]] | None = None,
    result: Any = None,
    z: float = 1.96,
) -> str | Path:
    """Compatibility wrapper producing a unified uncertainty TXT report."""
    if result is None and peaks is None and not isinstance(file_path, (str, Path)):
        result = file_path
        file_path = None

    label = method_label or _method_label(result, default="")
    per_peak = _rows_to_per_peak_stats(result, peaks or [])

    if isinstance(solver_meta, str):
        solver_line = solver_meta
    else:
        s = solver_meta or {}
        solver_line = "Solver: {solver}{loss}{weight}{f}{mfev}{rs}{jit}".format(
            solver=s.get("solver", "unknown"),
            loss=f", loss={s.get('loss')}" if s.get("loss") is not None else "",
            weight=f", weight={s.get('weight')}" if s.get("weight") is not None else "",
            f=f", f_scale={s.get('f_scale')}" if s.get("f_scale") is not None else "",
            mfev=f", maxfev={s.get('maxfev')}" if s.get("maxfev") is not None else "",
            rs=f", restarts={s.get('restarts')}" if s.get("restarts") is not None else "",
            jit=f", jitter_pct={s.get('jitter_pct')}" if s.get("jitter_pct") is not None else "",
        )
    if isinstance(baseline_meta, str):
        baseline_line = baseline_meta
    else:
        b = baseline_meta or {}
        baseline_line = "Baseline: uses_fit_range={uses} , lam={lam} , p={p} , niter={niter} , thresh={th}".format(
            uses=b.get("uses_fit_range", False),
            lam=b.get("lam"),
            p=b.get("p"),
            niter=b.get("niter"),
            th=b.get("thresh"),
        )
    if isinstance(perf_meta, str):
        perf_line = perf_meta
    else:
        pm = perf_meta or {}
        perf_line = "Performance: numba={numba}, gpu={gpu}, cache_baseline={cache}, seed_all={seed}, max_workers={mw}".format(
            numba=pm.get("numba"),
            gpu=pm.get("gpu"),
            cache=pm.get("cache_baseline"),
            seed=pm.get("seed_all"),
            mw=pm.get("max_workers"),
        )
    _write_uncertainty_txt(
        out_path,
        str(file_path),
        label,
        solver_line,
        baseline_line,
        perf_line,
        per_peak,
        z,
    )
    return out_path


<<<<<<< HEAD
=======
def export_uncertainty_csv(
    out_path: str | Path,
    file_path: str | Path | None = None,
    method_label: str = "",
    rmse: float | None = None,
    dof: float | None = None,
    peaks: Iterable[Dict[str, Any]] | None = None,
    result: Any = None,
) -> str | Path:
    """
    Writes a long-form CSV with legacy columns:
      file, peak, param, value, stderr, ci_lo, ci_hi, method, rmse, dof
    and (if present) optional columns: p2_5, p97_5, backend, n_draws, n_boot, ess, rhat.
    """
    import csv

    # Backward compatibility: old signature (path, result, peaks=None, method_label="")
    if result is None and peaks is None and not isinstance(file_path, (str, Path)):
        result = file_path
        file_path = None

    rows = []
    norm_rows = _iter_peak_param_stats(result, peaks or [])  # uses current values if stats missing
    # Optional diagnostics:
    diag = getattr(result, "diagnostics", None) if result is not None and not isinstance(result, dict) else (result.get("diagnostics") if isinstance(result, dict) else None)
    backend = None; n_draws = None; n_boot = None; ess = None; rhat = None
    if isinstance(diag, dict):
        backend = diag.get("backend")
        n_draws = diag.get("n_draws")
        n_boot = diag.get("n_boot")
        ess = diag.get("ess")
        rhat = diag.get("rhat")

    for r in norm_rows:
        rows.append({
            "file": str(file_path) if file_path else "",
            "peak": r["peak"],
            "param": r["param"],
            "value": r["value"],
            "stderr": r["stderr"],
            "ci_lo": r["ci_lo"],
            "ci_hi": r["ci_hi"],
            "method": method_label,
            "rmse": rmse,
            "dof": dof,
            # optional extras
            "p2_5": r.get("p2_5"),
            "p97_5": r.get("p97_5"),
            "backend": backend,
            "n_draws": n_draws,
            "n_boot": n_boot,
            "ess": ess,
            "rhat": rhat,
        })

    # ensure consistent column order
    fieldnames = ["file","peak","param","value","stderr","ci_lo","ci_hi","method","rmse","dof",
                  "p2_5","p97_5","backend","n_draws","n_boot","ess","rhat"]
    with open(out_path, "w", newline="") as f:
        w = csv.DictWriter(f, fieldnames=fieldnames, extrasaction="ignore")
        w.writeheader()
        for row in rows:
            w.writerow({k: ("" if row.get(k) is None else row.get(k)) for k in fieldnames})
    return out_path


def export_uncertainty_txt(
    out_path: str | Path,
    file_path: str | Path | None = None,
    method_label: str = "",
    solver_meta: Dict[str, Any] | None = None,
    baseline_meta: Dict[str, Any] | None = None,
    perf_meta: Dict[str, Any] | None = None,
    peaks: Iterable[Dict[str, Any]] | None = None,
    result: Any = None,
    z: float = 1.96,
) -> str | Path:
    """
    Writes a human-readable report mirroring the legacy format.
    Expects:
      solver_meta: dict with solver, loss, weight, f_scale, maxfev, restarts, jitter_pct
      baseline_meta: dict with uses_fit_range, lam, p, niter, thresh
      perf_meta: dict with numba, gpu, cache_baseline, seed_all, max_workers
    """
    lines = []
    lines.append(f"File: {file_path}")
    # Method line
    if "Asymptotic" in method_label:
        lines.append(f"Uncertainty method: {method_label} (95% CI, z={z})")
    else:
        lines.append(f"Uncertainty method: {method_label}")
    # Solver/baseline/perf
    s = solver_meta or {}
    lines.append("Solver: {solver}{loss}{weight}{f}{mfev}{rs}{jit}".format(
        solver=s.get("solver","unknown"),
        loss=f", loss={s.get('loss')}" if s.get('loss') is not None else "",
        weight=f", weight={s.get('weight')}" if s.get('weight') is not None else "",
        f=f", f_scale={s.get('f_scale')}" if s.get('f_scale') is not None else "",
        mfev=f", maxfev={s.get('maxfev')}" if s.get('maxfev') is not None else "",
        rs=f", restarts={s.get('restarts')}" if s.get('restarts') is not None else "",
        jit=f", jitter_pct={s.get('jitter_pct')}" if s.get('jitter_pct') is not None else "",
    ))
    b = baseline_meta or {}
    lines.append("Baseline: uses_fit_range={uses} , lam={lam} , p={p} , niter={niter} , thresh={th}".format(
        uses=b.get("uses_fit_range", False),
        lam=b.get("lam"),
        p=b.get("p"),
        niter=b.get("niter"),
        th=b.get("thresh"),
    ))
    pmeta = perf_meta or {}
    lines.append("Performance: numba={numba}, gpu={gpu}, cache_baseline={cache}, seed_all={seed}, max_workers={mw}".format(
        numba=pmeta.get("numba"), gpu=pmeta.get("gpu"),
        cache=pmeta.get("cache_baseline"), seed=pmeta.get("seed_all"),
        mw=pmeta.get("max_workers"),
    ))
    lines.append("Peaks:")

    # Build normalized stats for printing
    norm_rows = _iter_peak_param_stats(result, peaks or [])
    # group by peak
    by_peak: Dict[int, Dict[str, Dict[str, Any]]] = {}
    for r in norm_rows:
        by_peak.setdefault(r["peak"], {})[r["param"]] = r

    def _fmt_val_sd_ci(v, sd, lo, hi):
        def _fmt(x, n=6):
            try:
                return f"{float(x):.6g}"
            except Exception:
                return "n/a"
        # if sd None and lo/hi provided, keep ± as missing
        if v is None and sd is None and lo is None and hi is None:
            return "n/a"
        v_s = _fmt(v)
        sd_s = _fmt(sd) if sd is not None else "n/a"
        lo_s = _fmt(lo) if lo is not None else "n/a"
        hi_s = _fmt(hi) if hi is not None else "n/a"
        return f"{v_s} ± {sd_s}   (95% CI: [{lo_s}, {hi_s}])"

    for k in sorted(by_peak.keys()):
        lines.append(f"Peak {k}")
        row_c = by_peak[k].get("center",  {})
        row_h = by_peak[k].get("height", {})
        row_w = by_peak[k].get("fwhm",   {})
        row_e = by_peak[k].get("eta",    {})
        # Handle fixed width/center display
        locked_w = row_w.get("locked", False)
        locked_c = row_c.get("locked", False)
        if locked_c:
            center_line = f"  center = {row_c.get('value','n/a')} (fixed)"
        else:
            center_line = "  center = " + _fmt_val_sd_ci(row_c.get("value"), row_c.get("stderr"),
                                                         row_c.get("ci_lo"), row_c.get("ci_hi"))
        if locked_w:
            width_line  = f"  fwhm   = {row_w.get('value','n/a')} (fixed)"
        else:
            width_line  = "  fwhm   = " + _fmt_val_sd_ci(row_w.get("value"), row_w.get("stderr"),
                                                         row_w.get("ci_lo"), row_w.get("ci_hi"))
        height_line = "  height = " + _fmt_val_sd_ci(row_h.get("value"), row_h.get("stderr"),
                                                     row_h.get("ci_lo"), row_h.get("ci_hi"))
        eta_line    = "  eta    = " + _fmt_val_sd_ci(row_e.get("value"), row_e.get("stderr"),
                                                     row_e.get("ci_lo"), row_e.get("ci_hi"))
        lines.extend([center_line, height_line, width_line, eta_line])

    txt = "\n".join(lines) + "\n"
    with open(out_path, "w", encoding="utf-8") as f:
        f.write(txt)
    return out_path


>>>>>>> 535d8f90
# Backwards compatible aliases with older API names
def write_uncertainty_csv(path, unc_res, peaks=None, method_label: str = "", rmse=None, dof=None, file_path=None):
    if peaks is None:
        res = _ensure_result(unc_res)
        row: Dict[str, float | str] = {"method": res.method_label}
        for name, stats in res.param_stats.items():
            row[f"{name}_est"] = stats.get("est")
            row[f"{name}_sd"] = stats.get("sd")
            if "p2.5" in stats and "p97.5" in stats:
                row[f"{name}_p2_5"] = stats.get("p2.5")
                row[f"{name}_p97_5"] = stats.get("p97.5")
        df = pd.DataFrame([row])
        write_dataframe(df, Path(path))
        return path
    return export_uncertainty_csv(path, file_path, method_label, rmse, dof, peaks, unc_res)


def write_uncertainty_txt(path, unc_res, peaks=None, method_label: str = "", file_path=None, solver_meta=None, baseline_meta=None, perf_meta=None):
    if peaks is None:
        res = _ensure_result(unc_res)
        lines = [f"Method: {res.method_label}"]
        for name, stats in res.param_stats.items():
            est = stats.get("est")
            sd = stats.get("sd")
            line = f"{name}: {est:.6g} ± {sd:.6g}" if est is not None and sd is not None else f"{name}: n/a"
            if "p2.5" in stats and "p97.5" in stats:
                line += f"   [2.5%: {stats['p2.5']:.6g}, 97.5%: {stats['p97.5']:.6g}]"
            lines.append(line)
        Path(path).write_text("\n".join(lines) + "\n", encoding="utf-8")
        return path
<<<<<<< HEAD
    return export_uncertainty_txt(
        path,
        file_path=file_path,
        method_label=method_label,
        solver_meta=solver_meta,
        baseline_meta=baseline_meta,
        perf_meta=perf_meta,
        peaks=peaks,
        result=unc_res,
    )
=======
    return export_uncertainty_txt(path, file_path, method_label, solver_meta or {}, baseline_meta or {}, perf_meta or {}, peaks, unc_res)
>>>>>>> 535d8f90

<|MERGE_RESOLUTION|>--- conflicted
+++ resolved
@@ -5,12 +5,8 @@
 """
 from __future__ import annotations
 
-<<<<<<< HEAD
 from dataclasses import dataclass
 from typing import Any, Dict, Iterable, List, Optional, Tuple, Union
-=======
-from typing import Dict, Iterable, Tuple, Union, Any, Optional, List
->>>>>>> 535d8f90
 
 import csv
 import io
@@ -207,7 +203,6 @@
 
 _Z = 1.96  # 95% normal approx
 
-<<<<<<< HEAD
 
 def _to_float_or_nan(x):
     try:
@@ -370,11 +365,6 @@
         f.write("\n".join(lines) + "\n")
 
 
-=======
-_Z = 1.96  # 95% normal
-
-
->>>>>>> 535d8f90
 def _normalize_band(result: Any) -> Optional[Tuple[np.ndarray, np.ndarray, np.ndarray]]:
     """
     Return (x, lo, hi) arrays or None.
@@ -707,180 +697,6 @@
     return out_path
 
 
-<<<<<<< HEAD
-=======
-def export_uncertainty_csv(
-    out_path: str | Path,
-    file_path: str | Path | None = None,
-    method_label: str = "",
-    rmse: float | None = None,
-    dof: float | None = None,
-    peaks: Iterable[Dict[str, Any]] | None = None,
-    result: Any = None,
-) -> str | Path:
-    """
-    Writes a long-form CSV with legacy columns:
-      file, peak, param, value, stderr, ci_lo, ci_hi, method, rmse, dof
-    and (if present) optional columns: p2_5, p97_5, backend, n_draws, n_boot, ess, rhat.
-    """
-    import csv
-
-    # Backward compatibility: old signature (path, result, peaks=None, method_label="")
-    if result is None and peaks is None and not isinstance(file_path, (str, Path)):
-        result = file_path
-        file_path = None
-
-    rows = []
-    norm_rows = _iter_peak_param_stats(result, peaks or [])  # uses current values if stats missing
-    # Optional diagnostics:
-    diag = getattr(result, "diagnostics", None) if result is not None and not isinstance(result, dict) else (result.get("diagnostics") if isinstance(result, dict) else None)
-    backend = None; n_draws = None; n_boot = None; ess = None; rhat = None
-    if isinstance(diag, dict):
-        backend = diag.get("backend")
-        n_draws = diag.get("n_draws")
-        n_boot = diag.get("n_boot")
-        ess = diag.get("ess")
-        rhat = diag.get("rhat")
-
-    for r in norm_rows:
-        rows.append({
-            "file": str(file_path) if file_path else "",
-            "peak": r["peak"],
-            "param": r["param"],
-            "value": r["value"],
-            "stderr": r["stderr"],
-            "ci_lo": r["ci_lo"],
-            "ci_hi": r["ci_hi"],
-            "method": method_label,
-            "rmse": rmse,
-            "dof": dof,
-            # optional extras
-            "p2_5": r.get("p2_5"),
-            "p97_5": r.get("p97_5"),
-            "backend": backend,
-            "n_draws": n_draws,
-            "n_boot": n_boot,
-            "ess": ess,
-            "rhat": rhat,
-        })
-
-    # ensure consistent column order
-    fieldnames = ["file","peak","param","value","stderr","ci_lo","ci_hi","method","rmse","dof",
-                  "p2_5","p97_5","backend","n_draws","n_boot","ess","rhat"]
-    with open(out_path, "w", newline="") as f:
-        w = csv.DictWriter(f, fieldnames=fieldnames, extrasaction="ignore")
-        w.writeheader()
-        for row in rows:
-            w.writerow({k: ("" if row.get(k) is None else row.get(k)) for k in fieldnames})
-    return out_path
-
-
-def export_uncertainty_txt(
-    out_path: str | Path,
-    file_path: str | Path | None = None,
-    method_label: str = "",
-    solver_meta: Dict[str, Any] | None = None,
-    baseline_meta: Dict[str, Any] | None = None,
-    perf_meta: Dict[str, Any] | None = None,
-    peaks: Iterable[Dict[str, Any]] | None = None,
-    result: Any = None,
-    z: float = 1.96,
-) -> str | Path:
-    """
-    Writes a human-readable report mirroring the legacy format.
-    Expects:
-      solver_meta: dict with solver, loss, weight, f_scale, maxfev, restarts, jitter_pct
-      baseline_meta: dict with uses_fit_range, lam, p, niter, thresh
-      perf_meta: dict with numba, gpu, cache_baseline, seed_all, max_workers
-    """
-    lines = []
-    lines.append(f"File: {file_path}")
-    # Method line
-    if "Asymptotic" in method_label:
-        lines.append(f"Uncertainty method: {method_label} (95% CI, z={z})")
-    else:
-        lines.append(f"Uncertainty method: {method_label}")
-    # Solver/baseline/perf
-    s = solver_meta or {}
-    lines.append("Solver: {solver}{loss}{weight}{f}{mfev}{rs}{jit}".format(
-        solver=s.get("solver","unknown"),
-        loss=f", loss={s.get('loss')}" if s.get('loss') is not None else "",
-        weight=f", weight={s.get('weight')}" if s.get('weight') is not None else "",
-        f=f", f_scale={s.get('f_scale')}" if s.get('f_scale') is not None else "",
-        mfev=f", maxfev={s.get('maxfev')}" if s.get('maxfev') is not None else "",
-        rs=f", restarts={s.get('restarts')}" if s.get('restarts') is not None else "",
-        jit=f", jitter_pct={s.get('jitter_pct')}" if s.get('jitter_pct') is not None else "",
-    ))
-    b = baseline_meta or {}
-    lines.append("Baseline: uses_fit_range={uses} , lam={lam} , p={p} , niter={niter} , thresh={th}".format(
-        uses=b.get("uses_fit_range", False),
-        lam=b.get("lam"),
-        p=b.get("p"),
-        niter=b.get("niter"),
-        th=b.get("thresh"),
-    ))
-    pmeta = perf_meta or {}
-    lines.append("Performance: numba={numba}, gpu={gpu}, cache_baseline={cache}, seed_all={seed}, max_workers={mw}".format(
-        numba=pmeta.get("numba"), gpu=pmeta.get("gpu"),
-        cache=pmeta.get("cache_baseline"), seed=pmeta.get("seed_all"),
-        mw=pmeta.get("max_workers"),
-    ))
-    lines.append("Peaks:")
-
-    # Build normalized stats for printing
-    norm_rows = _iter_peak_param_stats(result, peaks or [])
-    # group by peak
-    by_peak: Dict[int, Dict[str, Dict[str, Any]]] = {}
-    for r in norm_rows:
-        by_peak.setdefault(r["peak"], {})[r["param"]] = r
-
-    def _fmt_val_sd_ci(v, sd, lo, hi):
-        def _fmt(x, n=6):
-            try:
-                return f"{float(x):.6g}"
-            except Exception:
-                return "n/a"
-        # if sd None and lo/hi provided, keep ± as missing
-        if v is None and sd is None and lo is None and hi is None:
-            return "n/a"
-        v_s = _fmt(v)
-        sd_s = _fmt(sd) if sd is not None else "n/a"
-        lo_s = _fmt(lo) if lo is not None else "n/a"
-        hi_s = _fmt(hi) if hi is not None else "n/a"
-        return f"{v_s} ± {sd_s}   (95% CI: [{lo_s}, {hi_s}])"
-
-    for k in sorted(by_peak.keys()):
-        lines.append(f"Peak {k}")
-        row_c = by_peak[k].get("center",  {})
-        row_h = by_peak[k].get("height", {})
-        row_w = by_peak[k].get("fwhm",   {})
-        row_e = by_peak[k].get("eta",    {})
-        # Handle fixed width/center display
-        locked_w = row_w.get("locked", False)
-        locked_c = row_c.get("locked", False)
-        if locked_c:
-            center_line = f"  center = {row_c.get('value','n/a')} (fixed)"
-        else:
-            center_line = "  center = " + _fmt_val_sd_ci(row_c.get("value"), row_c.get("stderr"),
-                                                         row_c.get("ci_lo"), row_c.get("ci_hi"))
-        if locked_w:
-            width_line  = f"  fwhm   = {row_w.get('value','n/a')} (fixed)"
-        else:
-            width_line  = "  fwhm   = " + _fmt_val_sd_ci(row_w.get("value"), row_w.get("stderr"),
-                                                         row_w.get("ci_lo"), row_w.get("ci_hi"))
-        height_line = "  height = " + _fmt_val_sd_ci(row_h.get("value"), row_h.get("stderr"),
-                                                     row_h.get("ci_lo"), row_h.get("ci_hi"))
-        eta_line    = "  eta    = " + _fmt_val_sd_ci(row_e.get("value"), row_e.get("stderr"),
-                                                     row_e.get("ci_lo"), row_e.get("ci_hi"))
-        lines.extend([center_line, height_line, width_line, eta_line])
-
-    txt = "\n".join(lines) + "\n"
-    with open(out_path, "w", encoding="utf-8") as f:
-        f.write(txt)
-    return out_path
-
-
->>>>>>> 535d8f90
 # Backwards compatible aliases with older API names
 def write_uncertainty_csv(path, unc_res, peaks=None, method_label: str = "", rmse=None, dof=None, file_path=None):
     if peaks is None:
@@ -911,7 +727,6 @@
             lines.append(line)
         Path(path).write_text("\n".join(lines) + "\n", encoding="utf-8")
         return path
-<<<<<<< HEAD
     return export_uncertainty_txt(
         path,
         file_path=file_path,
@@ -922,7 +737,4 @@
         peaks=peaks,
         result=unc_res,
     )
-=======
-    return export_uncertainty_txt(path, file_path, method_label, solver_meta or {}, baseline_meta or {}, perf_meta or {}, peaks, unc_res)
->>>>>>> 535d8f90
-
+
