--- conflicted
+++ resolved
@@ -48,10 +48,7 @@
 from core import signals
 from core.residuals import build_residual
 from fit import classic, lmfit_backend, modern, step_engine
-<<<<<<< HEAD
 from fit.bounds import pack_theta_bounds
-=======
->>>>>>> c193efcf
 from infra import performance
 from batch import runner as batch_runner
 from uncertainty import asymptotic, bayes, bootstrap
@@ -1104,12 +1101,9 @@
         base_fit = self.baseline[mask] if (base_applied and add_mode) else None
         mode = "add" if add_mode else "subtract"
 
-<<<<<<< HEAD
         options = self._solver_options()
         _, bounds = pack_theta_bounds(self.peaks, x_fit, options)
 
-=======
->>>>>>> c193efcf
         try:
             theta, _ = step_engine.step_once(
                 x_fit, y_fit, self.peaks, mode, base_fit,
