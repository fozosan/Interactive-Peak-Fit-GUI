#!/usr/bin/env python3
# -*- coding: utf-8 -*-
"""
Interactive peak fit GUI for spectra (Gaussian–Lorentzian / pseudo-Voigt)
Designed by Farhan Zahin
Built with ChatGPT

Build: v3

Features:
  • ALS baseline with saved defaults
  • Baseline modes: "Add to fit" (baseline + peaks) or "Subtract" (peaks on y - baseline)
  • Option: compute ALS baseline only within a chosen x-range, then interpolate across full x
  • Iteration/threshold controls with S/N readout
  • Thin plot lines; components drawn on top of baseline in "Add to fit" mode
  • Click to add peaks (toggleable); ignores clicks while Zoom/Pan is active
  • Lock width and/or center per-peak (applies instantly)
  • Global η (Gaussian–Lorentzian shape factor) with "Apply to all"
  • Auto-seed peaks (respects fit range)
  • Choose a fit x-range (type Min/Max or drag with a SpanSelector); shaded on plot
  • Solver selection (Classic, Modern, LMFIT) plus Step ▶ single iteration
  • Multiple peak templates (save as new, save changes, select/apply, delete); optional auto-apply on open
  • Zoom out & Reset view buttons
  • Supports CSV, TXT, DAT (auto delimiter detection; skips headers/comments)
  • Export peak table with metadata and full trace CSV (raw, baseline, components)
"""

import json
import math
from dataclasses import dataclass
from pathlib import Path
from typing import List, Optional

import numpy as np
import pandas as pd

import matplotlib
matplotlib.use("TkAgg")
import matplotlib.pyplot as plt
from matplotlib.backends.backend_tkagg import FigureCanvasTkAgg, NavigationToolbar2Tk
from matplotlib.widgets import SpanSelector

import tkinter as tk
from tkinter import ttk, filedialog, messagebox, simpledialog

from scipy.signal import find_peaks

from core import signals
from core.residuals import build_residual
from fit import classic, lmfit_backend, modern, step_engine
<<<<<<< HEAD

# ``fit.bounds`` may be unavailable if the project root isn't on ``sys.path``
# (e.g. launching the UI module directly). Fall back to adding the parent
# directory of this file to ``sys.path`` and retry the import so the module is
# located regardless of invocation context.
try:  # pragma: no cover - exercised indirectly during manual runs
    from fit.bounds import pack_theta_bounds
except ModuleNotFoundError:  # pragma: no cover - executed only on misconfigured paths
    import os
    import sys

    _here = os.path.abspath(os.path.dirname(__file__))
    _root = os.path.abspath(os.path.join(_here, ".."))
    if _root not in sys.path:
        sys.path.insert(0, _root)
    from fit.bounds import pack_theta_bounds
=======
from fit.bounds import pack_theta_bounds
>>>>>>> a4d3d6c0
from infra import performance
from batch import runner as batch_runner
from uncertainty import asymptotic, bayes, bootstrap

MODERN_LOSSES = ["linear", "soft_l1", "huber", "cauchy"]
MODERN_WEIGHTS = ["none", "poisson", "inv_y"]
LMFIT_ALGOS = ["least_squares", "leastsq", "nelder", "differential_evolution"]


# ---------- Math ----------
def gaussian(x, x0, fwhm):
    return np.exp(-4.0 * np.log(2.0) * ((x - x0) ** 2) / (fwhm ** 2))

def lorentzian(x, x0, fwhm):
    return 1.0 / (1.0 + 4.0 * ((x - x0) ** 2) / (fwhm ** 2))

def pseudo_voigt(x, height, x0, fwhm, eta):
    eta = np.clip(eta, 0.0, 1.0)
    return height * ((1.0 - eta) * gaussian(x, x0, fwhm) + eta * lorentzian(x, x0, fwhm))

def pseudo_voigt_area(height, fwhm, eta):
    ga_area = height * fwhm * math.sqrt(math.pi / (4 * math.log(2.0)))
    lo_area = height * (math.pi * fwhm / 2.0)
    eta = np.clip(eta, 0.0, 1.0)
    return (1.0 - eta) * ga_area + eta * lo_area


# ---------- Data structures ----------
@dataclass
class Peak:
    center: float
    height: float = 1.0
    fwhm: float = 5.0
    eta: float = 0.5
    lock_width: bool = False
    lock_center: bool = False


# ---------- Config persistence ----------
CONFIG_PATH = Path.home() / ".gl_peakfit_config.json"
DEFAULTS = {
    "als_lam": 1e5,
    "als_asym": 0.001,
    "als_niter": 10,
    "als_thresh": 0.0,
    # Legacy single template (migrated to templates/default if present)
    "saved_peaks": [],
    # Multiple templates live here as {"name": [peak dicts...]}
    "templates": {},
    "auto_apply_template": False,
    "auto_apply_template_name": "",
    "x_label": "x",
    "batch_patterns": "*.csv;*.txt;*.dat",
    "batch_source": "template",
    "batch_reheight": False,
    "batch_auto_max": 5,
    "batch_save_traces": False,
}

def load_config():
    if CONFIG_PATH.exists():
        try:
            data = json.loads(CONFIG_PATH.read_text())
            cfg = {**DEFAULTS, **data}
            # Migration: move legacy saved_peaks into templates["default"] if templates is empty
            if cfg.get("saved_peaks") and not cfg.get("templates"):
                cfg["templates"] = {"default": cfg["saved_peaks"]}
            return cfg
        except Exception:
            return dict(DEFAULTS)
    return dict(DEFAULTS)

def save_config(cfg):
    try:
        CONFIG_PATH.write_text(json.dumps(cfg, indent=2))
    except Exception as e:
        messagebox.showwarning("Config", f"Could not save config: {e}")


# ---------- Fitting utilities ----------
# ---------- File loader (CSV/TXT/DAT) ----------
def load_xy_any(path: str):
    """Wrapper around :func:`core.data_io.load_xy` for backwards compatibility."""

    from core import data_io

    return data_io.load_xy(path)


# ---------- Main GUI ----------
class PeakFitApp:
    def __init__(self, root):
        self.root = root
        self.root.title("Origin-like Peak Fit (pseudo-Voigt)")

        # Data
        self.x = None
        self.y_raw = None
        self.baseline = None
        self.use_baseline = tk.BooleanVar(value=True)

        # Baseline mode: "add" (fit over baseline) or "subtract"
        self.baseline_mode = tk.StringVar(value="add")
        # Option: compute ALS baseline only from fit range
        self.baseline_use_range = tk.BooleanVar(value=False)

        # Config
        self.cfg = load_config()
        self.als_lam = tk.DoubleVar(value=self.cfg["als_lam"])
        self.als_asym = tk.DoubleVar(value=self.cfg["als_asym"])
        self.als_niter = tk.IntVar(value=self.cfg["als_niter"])
        self.als_thresh = tk.DoubleVar(value=self.cfg["als_thresh"])
        self.global_eta = tk.DoubleVar(value=0.5)
        self.auto_apply_template = tk.BooleanVar(value=bool(self.cfg.get("auto_apply_template", False)))
        self.auto_apply_template_name = tk.StringVar(value=self.cfg.get("auto_apply_template_name", ""))

        # Interaction
        self.add_peaks_mode = tk.BooleanVar(value=True)  # click-to-add toggle

        # Fit range (None = full)
        self.fit_xmin: Optional[float] = None
        self.fit_xmax: Optional[float] = None
        self.fit_min_var = tk.StringVar(value="")
        self.fit_max_var = tk.StringVar(value="")
        self.span: Optional[SpanSelector] = None

        # Peaks
        self.peaks: List[Peak] = []

        # Templates UI state
        self.template_var = tk.StringVar(value=self.auto_apply_template_name.get())

        # Components visibility
        self.components_visible = True

        # Axis label
        self.x_label_var = tk.StringVar(value=str(self.cfg.get("x_label", "x")))

        # Batch defaults
        self.batch_patterns = tk.StringVar(value=self.cfg.get("batch_patterns", "*.csv;*.txt;*.dat"))
        self.batch_source = tk.StringVar(value=self.cfg.get("batch_source", "template"))
        self.batch_reheight = tk.BooleanVar(value=bool(self.cfg.get("batch_reheight", False)))
        self.batch_auto_max = tk.IntVar(value=int(self.cfg.get("batch_auto_max", 5)))
        self.batch_save_traces = tk.BooleanVar(value=bool(self.cfg.get("batch_save_traces", False)))

        self._baseline_cache = {}

        # Solver selection and diagnostics
        self.solver_var = tk.StringVar(value="Classic")
        self.classic_maxfev = tk.IntVar(value=20000)
        self.modern_loss = tk.StringVar(value="linear")
        self.modern_weight = tk.StringVar(value="none")
        self.modern_fscale = tk.DoubleVar(value=1.0)
        self.modern_maxfev = tk.IntVar(value=20000)
        self.modern_restarts = tk.IntVar(value=1)
        self.modern_jitter = tk.DoubleVar(value=0.0)
        self.modern_centers_window = tk.BooleanVar(value=True)
        self.modern_min_fwhm = tk.BooleanVar(value=True)
        self.lmfit_algo = tk.StringVar(value="least_squares")
        self.lmfit_maxfev = tk.IntVar(value=20000)
        self.lmfit_share_fwhm = tk.BooleanVar(value=False)
        self.lmfit_share_eta = tk.BooleanVar(value=False)
        self.snr_text = tk.StringVar(value="S/N: --")

        # Uncertainty and performance controls
        self.unc_method = tk.StringVar(value="Asymptotic")
        self.perf_numba = tk.BooleanVar(value=False)
        self.perf_gpu = tk.BooleanVar(value=False)
        self.perf_cache = tk.BooleanVar(value=True)
        self.perf_deterministic = tk.BooleanVar(value=False)
        self.perf_parallel = tk.BooleanVar(value=False)
        self.seed_var = tk.StringVar(value="")
        self.workers_var = tk.IntVar(value=0)
        self.gpu_chunk_var = tk.IntVar(value=262144)

        # UI
        self._build_ui()
        self._new_figure()
        self._update_template_info()

    # ----- UI -----
    def _build_ui(self):
        top = ttk.Frame(self.root, padding=6); top.pack(side=tk.TOP, fill=tk.X)
        ttk.Button(top, text="Open Data…", command=self.on_open).pack(side=tk.LEFT)
        ttk.Button(top, text="Export CSV…", command=self.on_export).pack(side=tk.LEFT, padx=(6,0))
        ttk.Button(top, text="Help", command=self.show_help).pack(side=tk.LEFT, padx=(6,0))
        self.file_label = ttk.Label(top, text="No file loaded"); self.file_label.pack(side=tk.LEFT, padx=10)

        paned = tk.PanedWindow(self.root, orient=tk.HORIZONTAL)
        paned.pack(side=tk.TOP, fill=tk.BOTH, expand=True)

        # Left: plot
        left = ttk.Frame(paned)
        paned.add(left, stretch="always")
        self.fig = plt.Figure(figsize=(7,5), dpi=100)
        self.ax = self.fig.add_subplot(111)
        self.ax.set_xlabel(self._format_axis_label(self.x_label_var.get())); self.ax.set_ylabel("Intensity")
        self.canvas = FigureCanvasTkAgg(self.fig, master=left)
        self.canvas.get_tk_widget().pack(fill=tk.BOTH, expand=True)
        self.nav = NavigationToolbar2Tk(self.canvas, left)
        self.cid = self.canvas.mpl_connect("button_press_event", self.on_click_plot)

        # Right: scrollable controls
        right_container = ttk.Frame(paned)
        paned.add(right_container)
        canvas = tk.Canvas(right_container, borderwidth=0, highlightthickness=0)
        vsb = ttk.Scrollbar(right_container, orient="vertical", command=canvas.yview)
        canvas.configure(yscrollcommand=vsb.set)
        vsb.pack(side=tk.RIGHT, fill=tk.Y)
        canvas.pack(side=tk.LEFT, fill=tk.BOTH, expand=True)
        right = ttk.Frame(canvas, padding=6)
        canvas.create_window((0,0), window=right, anchor="nw")

        def _on_configure(event):
            canvas.configure(scrollregion=canvas.bbox("all"))

        right.bind("<Configure>", _on_configure)

        def _on_mousewheel(event):
            canvas.yview_scroll(int(-1 * (event.delta / 120)), "units")

        canvas.bind_all("<MouseWheel>", _on_mousewheel)

        # Baseline box
        baseline_box = ttk.Labelframe(right, text="Baseline (ALS)"); baseline_box.pack(fill=tk.X, pady=4)
        ttk.Checkbutton(baseline_box, text="Apply baseline", variable=self.use_baseline, command=self.refresh_plot).pack(anchor="w")

        mode_row = ttk.Frame(baseline_box); mode_row.pack(fill=tk.X, pady=2)
        ttk.Label(mode_row, text="Mode:").pack(side=tk.LEFT)
        ttk.Radiobutton(mode_row, text="Add to fit", variable=self.baseline_mode, value="add", command=self.refresh_plot).pack(side=tk.LEFT)
        ttk.Radiobutton(mode_row, text="Subtract",  variable=self.baseline_mode, value="subtract", command=self.refresh_plot).pack(side=tk.LEFT, padx=4)

        ttk.Checkbutton(baseline_box, text="Baseline uses fit range", variable=self.baseline_use_range,
                        command=self.on_baseline_use_range_toggle).pack(anchor="w", pady=(2,0))

        row = ttk.Frame(baseline_box); row.pack(fill=tk.X, pady=2)
        ttk.Label(row, text="λ (smooth):").pack(side=tk.LEFT)
        ttk.Entry(row, width=10, textvariable=self.als_lam).pack(side=tk.LEFT, padx=4)
        ttk.Label(row, text="p (asym):").pack(side=tk.LEFT)
        ttk.Entry(row, width=10, textvariable=self.als_asym).pack(side=tk.LEFT, padx=4)

        row2 = ttk.Frame(baseline_box); row2.pack(fill=tk.X, pady=2)
        ttk.Label(row2, text="Iterations:").pack(side=tk.LEFT)
        ttk.Entry(row2, width=5, textvariable=self.als_niter).pack(side=tk.LEFT, padx=4)
        ttk.Label(row2, text="Threshold:").pack(side=tk.LEFT)
        ttk.Entry(row2, width=7, textvariable=self.als_thresh).pack(side=tk.LEFT, padx=4)

        ttk.Button(baseline_box, text="Recompute baseline", command=self.compute_baseline).pack(side=tk.LEFT, pady=2)
        ttk.Button(baseline_box, text="Save as default", command=self.save_baseline_default).pack(side=tk.LEFT, padx=4)
        ttk.Label(baseline_box, textvariable=self.snr_text).pack(side=tk.LEFT, padx=8)

        # Eta box
        eta_box = ttk.Labelframe(right, text="Shape factor η (0=Gaussian, 1=Lorentzian)"); eta_box.pack(fill=tk.X, pady=4)
        ttk.Entry(eta_box, width=10, textvariable=self.global_eta).pack(side=tk.LEFT, padx=4)
        ttk.Button(eta_box, text="Apply to all peaks", command=self.apply_eta_all).pack(side=tk.LEFT, padx=4)

        # Peaks table
        peaks_box = ttk.Labelframe(right, text="Peaks"); peaks_box.pack(fill=tk.BOTH, expand=True, pady=4)
        cols = ("idx","center","height","fwhm","lockw","lockc")
        self.tree = ttk.Treeview(peaks_box, columns=cols, show="headings", height=10, selectmode="browse")
        headers = ["#", "Center", "Height", "FWHM", "Lock W", "Lock C"]
        widths  = [30,   90,       90,       90,      70,       70]
        for c, txt, w in zip(cols, headers, widths):
            self.tree.heading(c, text=txt); self.tree.column(c, width=w, anchor="center")
        self.tree.pack(fill=tk.BOTH, expand=True)
        self.tree.bind("<<TreeviewSelect>>", self.on_select_peak)

        # Edit panel
        edit = ttk.Frame(peaks_box); edit.pack(fill=tk.X, pady=4)
        self.center_var = tk.DoubleVar(); self.height_var = tk.DoubleVar()
        self.fwhm_var = tk.DoubleVar()
        self.lockw_var = tk.BooleanVar()
        self.lockc_var = tk.BooleanVar()

        e_center = ttk.Entry(edit, textvariable=self.center_var, width=10)
        e_height = ttk.Entry(edit, textvariable=self.height_var, width=10)
        e_fwhm   = ttk.Entry(edit, textvariable=self.fwhm_var,   width=10)
        ttk.Label(edit, text="Center").grid(row=0, column=0, sticky="e")
        e_center.grid(row=0, column=1, padx=2)
        ttk.Label(edit, text="Height").grid(row=1, column=0, sticky="e")
        e_height.grid(row=1, column=1, padx=2)
        ttk.Label(edit, text="FWHM").grid(row=2, column=0, sticky="e")
        e_fwhm.grid(row=2, column=1, padx=2)

        ttk.Checkbutton(edit, text="Lock width",  variable=self.lockw_var, command=self.on_lock_toggle).grid(row=3, column=0, sticky="w", pady=2)
        ttk.Checkbutton(edit, text="Lock center", variable=self.lockc_var, command=self.on_lock_toggle).grid(row=3, column=1, sticky="w", pady=2)

        btns = ttk.Frame(peaks_box); btns.pack(fill=tk.X, pady=4)
        ttk.Button(btns, text="➕ Add Peak", command=self.add_peak_from_fields).pack(side=tk.LEFT)
        ttk.Button(btns, text="Apply edits", command=self.apply_edits).pack(side=tk.LEFT, padx=4)
        ttk.Button(btns, text="Delete selected", command=self.delete_selected).pack(side=tk.LEFT, padx=4)
        ttk.Button(btns, text="Clear all", command=self.clear_peaks).pack(side=tk.LEFT, padx=4)

        for w in (e_center, e_height, e_fwhm):
            w.bind("<Return>", lambda _e: self.apply_edits())

        # Interaction
        inter = ttk.Labelframe(right, text="Interaction"); inter.pack(fill=tk.X, pady=6)
        ttk.Checkbutton(inter, text="Add peaks on click", variable=self.add_peaks_mode).pack(anchor="w")
        ttk.Label(inter, text="Tip: while toolbar Zoom/Pan is active, clicks never add peaks.").pack(anchor="w")
        row_zoom = ttk.Frame(inter); row_zoom.pack(fill=tk.X, pady=(4,0))
        ttk.Button(row_zoom, text="Zoom out", command=self.zoom_out).pack(side=tk.LEFT)
        ttk.Button(row_zoom, text="Reset view", command=self.reset_view).pack(side=tk.LEFT, padx=4)

        # Fit range
        fr = ttk.Labelframe(right, text="Fit range (x)"); fr.pack(fill=tk.X, pady=6)
        ttk.Label(fr, text="Min").grid(row=0, column=0, sticky="e")
        ttk.Entry(fr, width=10, textvariable=self.fit_min_var).grid(row=0, column=1, padx=2)
        ttk.Label(fr, text="Max").grid(row=0, column=2, sticky="e")
        ttk.Entry(fr, width=10, textvariable=self.fit_max_var).grid(row=0, column=3, padx=2)
        ttk.Button(fr, text="Apply", command=self.apply_fit_range_from_fields).grid(row=0, column=4, padx=4)
        ttk.Button(fr, text="Select on plot", command=self.enable_span).grid(row=1, column=1, columnspan=2, pady=2)
        ttk.Button(fr, text="Full range", command=self.clear_fit_range).grid(row=1, column=3, pady=2)

        # Axes / label controls
        axes_box = ttk.Labelframe(right, text="Axes / Labels")
        axes_box.pack(fill=tk.X, pady=6)
        ttk.Label(axes_box, text="X-axis label:").pack(side=tk.LEFT)
        self.x_label_entry = ttk.Entry(axes_box, width=16, textvariable=self.x_label_var)
        self.x_label_entry.pack(side=tk.LEFT, padx=4)
        ttk.Button(axes_box, text="Apply", command=self.apply_x_label).pack(side=tk.LEFT, padx=2)
        ttk.Button(axes_box, text="Superscript", command=self.insert_superscript).pack(side=tk.LEFT, padx=2)
        ttk.Button(axes_box, text="Subscript", command=self.insert_subscript).pack(side=tk.LEFT, padx=2)
        ttk.Button(axes_box, text="Save as default", command=self.save_x_label_default).pack(side=tk.LEFT, padx=2)

        # Templates
        tmpl = ttk.Labelframe(right, text="Peak Templates"); tmpl.pack(fill=tk.X, pady=6)
        self.template_info = ttk.Label(tmpl, text="Templates: 0")
        self.template_info.pack(anchor="w", pady=(0,2))
        rowt = ttk.Frame(tmpl); rowt.pack(fill=tk.X)
        ttk.Label(rowt, text="Select").pack(side=tk.LEFT)
        self.template_combo = ttk.Combobox(rowt, textvariable=self.template_var, state="readonly", width=18, values=[])
        self.template_combo.pack(side=tk.LEFT, padx=4)
        ttk.Button(rowt, text="Apply", command=self.apply_selected_template).pack(side=tk.LEFT, padx=2)

        rowt2 = ttk.Frame(tmpl); rowt2.pack(fill=tk.X, pady=2)
        ttk.Button(rowt2, text="Save as new…", command=self.save_template_as).pack(side=tk.LEFT)
        ttk.Button(rowt2, text="Save changes", command=self.save_changes_to_selected_template).pack(side=tk.LEFT, padx=4)
        ttk.Button(rowt2, text="Delete", command=self.delete_selected_template).pack(side=tk.LEFT, padx=4)

        ttk.Checkbutton(tmpl, text="Auto-apply on open (use selected)", variable=self.auto_apply_template,
                        command=self.toggle_auto_apply).pack(anchor="w", pady=(4,0))

        # Solver selection
        solver_box = ttk.Labelframe(right, text="Solver"); solver_box.pack(fill=tk.X, pady=4)
        self.solver_combo = ttk.Combobox(solver_box, textvariable=self.solver_var, state="readonly",
                     values=["Classic", "Modern", "LMFIT"], width=12)
        self.solver_combo.pack(side=tk.LEFT, padx=4)
        self.solver_combo.bind("<<ComboboxSelected>>", lambda _e: self._show_solver_opts())

        self.solver_frames = {}
        # Classic options
        f_classic = ttk.Frame(solver_box)
        ttk.Label(f_classic, text="Max evals").pack(side=tk.LEFT)
        ttk.Entry(f_classic, width=7, textvariable=self.classic_maxfev).pack(side=tk.LEFT, padx=4)
        self.solver_frames["Classic"] = f_classic

        # Modern options
        f_modern = ttk.Frame(solver_box)
        r1 = ttk.Frame(f_modern); r1.pack(side=tk.TOP, fill=tk.X)
        ttk.Label(r1, text="Loss").pack(side=tk.LEFT)
        ttk.Combobox(r1, textvariable=self.modern_loss, state="readonly",
                     values=MODERN_LOSSES, width=8).pack(side=tk.LEFT, padx=2)
        ttk.Label(r1, text="Weights").pack(side=tk.LEFT, padx=(6,0))
        ttk.Combobox(r1, textvariable=self.modern_weight, state="readonly",
                     values=MODERN_WEIGHTS, width=8).pack(side=tk.LEFT, padx=2)
        r2 = ttk.Frame(f_modern); r2.pack(side=tk.TOP, fill=tk.X)
        ttk.Label(r2, text="f_scale").pack(side=tk.LEFT)
        ttk.Entry(r2, width=6, textvariable=self.modern_fscale).pack(side=tk.LEFT, padx=2)
        ttk.Label(r2, text="Max evals").pack(side=tk.LEFT, padx=(6,0))
        ttk.Entry(r2, width=7, textvariable=self.modern_maxfev).pack(side=tk.LEFT, padx=2)
        ttk.Label(r2, text="Restarts").pack(side=tk.LEFT, padx=(6,0))
        ttk.Entry(r2, width=4, textvariable=self.modern_restarts).pack(side=tk.LEFT, padx=2)
        ttk.Label(r2, text="Jitter %").pack(side=tk.LEFT, padx=(6,0))
        ttk.Entry(r2, width=4, textvariable=self.modern_jitter).pack(side=tk.LEFT, padx=2)
        ttk.Checkbutton(f_modern, text="Centers in window", variable=self.modern_centers_window).pack(anchor="w")
        ttk.Checkbutton(f_modern, text="Min FWHM ≈2×Δx", variable=self.modern_min_fwhm).pack(anchor="w")
        self.solver_frames["Modern"] = f_modern

        # LMFIT options
        f_lmfit = ttk.Frame(solver_box)
        ttk.Label(f_lmfit, text="Algo").pack(side=tk.LEFT)
        ttk.Combobox(f_lmfit, textvariable=self.lmfit_algo, state="readonly",
                     values=LMFIT_ALGOS, width=18).pack(side=tk.LEFT, padx=2)
        ttk.Label(f_lmfit, text="Max evals").pack(side=tk.LEFT, padx=(6,0))
        ttk.Entry(f_lmfit, width=7, textvariable=self.lmfit_maxfev).pack(side=tk.LEFT, padx=2)
        ttk.Checkbutton(f_lmfit, text="Share FWHM", variable=self.lmfit_share_fwhm).pack(anchor="w", padx=(4,0))
        ttk.Checkbutton(f_lmfit, text="Share η", variable=self.lmfit_share_eta).pack(anchor="w", padx=(4,0))
        self.solver_frames["LMFIT"] = f_lmfit

        self._show_solver_opts()

        # Uncertainty panel
        unc_box = ttk.Labelframe(right, text="Uncertainty"); unc_box.pack(fill=tk.X, pady=4)
        ttk.Combobox(unc_box, textvariable=self.unc_method, state="readonly",
                     values=["Asymptotic", "Bootstrap", "Bayesian"], width=12).pack(side=tk.LEFT, padx=4)
        ttk.Button(unc_box, text="Run", command=self.run_uncertainty).pack(side=tk.LEFT, padx=4)

        # Performance panel
        perf_box = ttk.Labelframe(right, text="Performance"); perf_box.pack(fill=tk.X, pady=4)
        ttk.Checkbutton(perf_box, text="Numba", variable=self.perf_numba,
                        command=self.apply_performance).pack(anchor="w")
        ttk.Checkbutton(perf_box, text="GPU", variable=self.perf_gpu,
                        command=self.apply_performance).pack(anchor="w")
        ttk.Checkbutton(perf_box, text="Cache baseline", variable=self.perf_cache,
                        command=self.apply_performance).pack(anchor="w")
        ttk.Checkbutton(perf_box, text="Deterministic seeds", variable=self.perf_deterministic,
                        command=self.apply_performance).pack(anchor="w")
        ttk.Checkbutton(perf_box, text="Parallel bootstrap", variable=self.perf_parallel,
                        command=self.apply_performance).pack(anchor="w")
        rowp = ttk.Frame(perf_box); rowp.pack(fill=tk.X, pady=2)
        ttk.Label(rowp, text="Seed:").pack(side=tk.LEFT)
        ttk.Entry(rowp, width=8, textvariable=self.seed_var).pack(side=tk.LEFT, padx=4)
        ttk.Label(rowp, text="Max workers:").pack(side=tk.LEFT, padx=(8,0))
        ttk.Spinbox(rowp, from_=0, to=64, textvariable=self.workers_var, width=5).pack(side=tk.LEFT)
        ttk.Label(rowp, text="GPU chunk:").pack(side=tk.LEFT, padx=(8,0))
        ttk.Entry(rowp, width=7, textvariable=self.gpu_chunk_var).pack(side=tk.LEFT, padx=2)
        ttk.Button(rowp, text="Apply", command=self.apply_performance).pack(side=tk.LEFT, padx=4)

        # Batch processing
        batch_box = ttk.Labelframe(right, text="Batch"); batch_box.pack(fill=tk.X, pady=4)
        rowb1 = ttk.Frame(batch_box); rowb1.pack(fill=tk.X, pady=2)
        ttk.Label(rowb1, text="Pattern").pack(side=tk.LEFT)
        ttk.Entry(rowb1, width=22, textvariable=self.batch_patterns).pack(side=tk.LEFT, padx=4)
        rowb2 = ttk.Frame(batch_box); rowb2.pack(fill=tk.X, pady=2)
        ttk.Label(rowb2, text="Source:").pack(side=tk.LEFT)
        ttk.Radiobutton(rowb2, text="Current", variable=self.batch_source, value="current").pack(side=tk.LEFT)
        ttk.Radiobutton(rowb2, text="Template", variable=self.batch_source, value="template").pack(side=tk.LEFT, padx=4)
        ttk.Radiobutton(rowb2, text="Auto", variable=self.batch_source, value="auto").pack(side=tk.LEFT)
        rowb3 = ttk.Frame(batch_box); rowb3.pack(fill=tk.X, pady=2)
        ttk.Checkbutton(rowb3, text="Re-height", variable=self.batch_reheight).pack(side=tk.LEFT)
        ttk.Checkbutton(rowb3, text="Save traces", variable=self.batch_save_traces).pack(side=tk.LEFT, padx=4)
        ttk.Label(rowb3, text="Auto max:").pack(side=tk.LEFT, padx=(8,0))
        ttk.Spinbox(rowb3, from_=1, to=20, textvariable=self.batch_auto_max, width=5).pack(side=tk.LEFT)
        ttk.Button(batch_box, text="Run Batch…", command=self.run_batch).pack(side=tk.LEFT, pady=4)

        # Actions
        actions = ttk.Labelframe(right, text="Actions"); actions.pack(fill=tk.X, pady=4)
        ttk.Button(actions, text="Auto-seed", command=self.auto_seed).pack(side=tk.LEFT)
        ttk.Button(actions, text="Step \u25B6", command=self.step_once).pack(side=tk.LEFT, padx=4)
        ttk.Button(actions, text="Fit", command=self.fit).pack(side=tk.LEFT, padx=4)
        ttk.Button(actions, text="Toggle components", command=self.toggle_components).pack(side=tk.LEFT, padx=4)

        # Status
        self.status = ttk.Label(self.root, text="Open CSV/TXT/DAT, set baseline/range, add peaks, set η, then Fit.")
        self.status.pack(side=tk.BOTTOM, fill=tk.X, padx=6, pady=4)

    def _show_solver_opts(self, *_):
        for f in self.solver_frames.values():
            f.pack_forget()
        frame = self.solver_frames.get(self.solver_var.get())
        if frame:
            frame.pack(side=tk.LEFT, padx=4)

    def _solver_options(self) -> dict:
        solver = self.solver_var.get().lower()
        if solver == "modern":
            min_fwhm = 1e-6
            if self.modern_min_fwhm.get() and self.x is not None and self.x.size > 1:
                min_fwhm = 2.0 * float(np.median(np.diff(self.x)))
            return {
                "loss": self.modern_loss.get(),
                "weights": self.modern_weight.get(),
                "f_scale": float(self.modern_fscale.get()),
                "maxfev": int(self.modern_maxfev.get()),
                "restarts": int(self.modern_restarts.get()),
                "jitter_pct": float(self.modern_jitter.get()),
                "centers_in_window": bool(self.modern_centers_window.get()),
                "min_fwhm": float(min_fwhm),
            }
        if solver == "lmfit":
            return {
                "algo": self.lmfit_algo.get(),
                "maxfev": int(self.lmfit_maxfev.get()),
                "share_fwhm": bool(self.lmfit_share_fwhm.get()),
                "share_eta": bool(self.lmfit_share_eta.get()),
            }
        return {"maxfev": int(self.classic_maxfev.get())}

    def _new_figure(self):
        self.ax.clear()
        self.ax.set_xlabel(self._format_axis_label(self.x_label_var.get())); self.ax.set_ylabel("Intensity")
        self.ax.set_title("Open a data file to begin")
        self.canvas.draw_idle()

    # ----- Zoom helpers -----
    def zoom_out(self, factor: float = 1.5):
        if self.x is None:
            return
        xmin_full, xmax_full = float(self.x.min()), float(self.x.max())
        cur_lo, cur_hi = self.ax.get_xlim()
        cur_lo = max(min(cur_lo, cur_hi), xmin_full)
        cur_hi = min(max(cur_lo, cur_hi), xmax_full)
        width = cur_hi - cur_lo
        if width <= 0:
            width = xmax_full - xmin_full
        new_width = min((xmax_full - xmin_full), width * factor)
        center = 0.5 * (cur_lo + cur_hi)
        new_lo = max(xmin_full, center - new_width / 2.0)
        new_hi = min(xmax_full, center + new_width / 2.0)
        if (new_hi - new_lo) < new_width:
            if new_lo <= xmin_full + 1e-12:
                new_hi = xmin_full + new_width
            elif new_hi >= xmax_full - 1e-12:
                new_lo = xmax_full - new_width
            new_lo = max(xmin_full, new_lo)
            new_hi = min(xmax_full, new_hi)
        self.ax.set_xlim(new_lo, new_hi)
        try:
            self.ax.relim(); self.ax.autoscale_view(scalex=False, scaley=True)
        except Exception:
            pass
        self.canvas.draw_idle()

    def reset_view(self):
        try:
            self.nav.home()
        except Exception:
            if self.x is not None:
                self.ax.set_xlim(float(self.x.min()), float(self.x.max()))
                self.ax.relim(); self.ax.autoscale_view()
                self.canvas.draw_idle()

    # ----- File handling -----
    def on_open(self):
        path = filedialog.askopenfilename(
            title="Select spectrum data",
            filetypes=[
                ("Data files","*.csv *.txt *.dat"),
                ("CSV files","*.csv"),
                ("Text files","*.txt *.dat"),
                ("All files","*.*"),
            ]
        )
        if not path:
            return
        try:
            x, y = load_xy_any(path)
        except Exception as e:
            messagebox.showerror("Open data", f"Failed to read file:\n{e}")
            return

        self.x, self.y_raw = x, y
        self.file_label.config(text=Path(path).name)
        self.compute_baseline()
        self.peaks.clear()

        # Auto-apply selected template if enabled
        if self.auto_apply_template.get():
            t = self._templates()
            name = self.auto_apply_template_name.get()
            if name and name in t:
                self._apply_template_list(t[name], reheight=True)

        self.refresh_tree()
        self.refresh_plot()
        self._update_template_info()
        self.status.config(text="Loaded. Adjust baseline, (optionally) set fit range, add peaks; Fit.")

    # ----- Baseline -----
    def on_baseline_use_range_toggle(self):
        if self.y_raw is None:
            return
        self.compute_baseline()

    def _range_mask(self):
        if self.x is None:
            return None
        if self.fit_xmin is None or self.fit_xmax is None:
            return None
        lo, hi = sorted((self.fit_xmin, self.fit_xmax))
        return (self.x >= lo) & (self.x <= hi)

    def compute_baseline(self):
        if self.y_raw is None:
            return
        lam = float(self.als_lam.get())
        asym = float(self.als_asym.get())
        niter = int(self.als_niter.get())
        thresh = float(self.als_thresh.get())
        use_slice = bool(self.baseline_use_range.get())
        mask = self._range_mask() if use_slice else None

        key = None
        if performance.cache_baseline_enabled():
            mkey = None
            if mask is not None and np.any(mask):
                mkey = (float(self.x[mask][0]), float(self.x[mask][-1]))
            key = (hash(self.y_raw.tobytes()), lam, asym, niter, thresh, mkey)
        if key is not None and key in self._baseline_cache:
            self.baseline = self._baseline_cache[key]
        else:
            try:
                if mask is None or not np.any(mask):
                    base = signals.als_baseline(self.y_raw, lam=lam, p=asym,
                                                niter=niter, tol=thresh)
                else:
                    x_sub = self.x[mask]
                    y_sub = self.y_raw[mask]
                    z_sub = signals.als_baseline(y_sub, lam=lam, p=asym,
                                                 niter=niter, tol=thresh)
                    base = np.interp(self.x, x_sub, z_sub, left=z_sub[0], right=z_sub[-1])
                self.baseline = base
                if key is not None:
                    self._baseline_cache[key] = base
            except Exception as e:
                messagebox.showwarning("Baseline", f"ALS baseline failed: {e}")
                self.baseline = np.zeros_like(self.y_raw)

        try:
            y_t = self.get_fit_target()
            snr = signals.snr_estimate(y_t if y_t is not None else self.y_raw)
            self.snr_text.set(f"S/N: {snr:.2f}")
        except Exception:
            self.snr_text.set("S/N: --")

        self.refresh_plot()

    def save_baseline_default(self):
        self.cfg["als_lam"] = float(self.als_lam.get())
        self.cfg["als_asym"] = float(self.als_asym.get())
        self.cfg["als_niter"] = int(self.als_niter.get())
        self.cfg["als_thresh"] = float(self.als_thresh.get())
        save_config(self.cfg)
        messagebox.showinfo("Baseline", "Saved as default for future sessions.")

    # ----- Signals for seeding and fitting -----
    def get_seed_signal(self):
        if self.y_raw is None:
            return None
        if self.use_baseline.get() and self.baseline is not None:
            return self.y_raw - self.baseline
        return self.y_raw

    def get_fit_target(self):
        if self.y_raw is None:
            return None
        if self.use_baseline.get() and self.baseline is not None and self.baseline_mode.get() == "subtract":
            return self.y_raw - self.baseline
        return self.y_raw

    def current_fit_mask(self) -> Optional[np.ndarray]:
        if self.x is None:
            return None
        if self.fit_xmin is None or self.fit_xmax is None:
            return np.ones_like(self.x, dtype=bool)
        lo, hi = sorted((self.fit_xmin, self.fit_xmax))
        return (self.x >= lo) & (self.x <= hi)

    # ----- Fit range helpers -----
    def enable_span(self):
        if self.span is not None:
            try:
                self.span.set_active(True)
                return
            except Exception:
                self.span = None

        def onselect(xmin, xmax):
            self.fit_xmin, self.fit_xmax = float(xmin), float(xmax)
            self.fit_min_var.set(f"{self.fit_xmin:.6g}")
            self.fit_max_var.set(f"{self.fit_xmax:.6g}")
            if self.span is not None:
                try:
                    self.span.set_active(False)
                except Exception:
                    pass
            if self.baseline_use_range.get():
                self.compute_baseline()
            else:
                self.refresh_plot()

        try:
            self.span = SpanSelector(self.ax, onselect, "horizontal", useblit=True,
                                     props=dict(alpha=0.15, facecolor="tab:blue"))
        except TypeError:
            self.span = SpanSelector(self.ax, onselect, "horizontal", useblit=True,
                                     rectprops=dict(alpha=0.15, facecolor="tab:blue"))
        self.status.config(text="Drag on the plot to select the fit x-range…")

    def apply_fit_range_from_fields(self):
        if self.x is None:
            return
        try:
            xmin = float(self.fit_min_var.get())
            xmax = float(self.fit_max_var.get())
        except Exception:
            messagebox.showwarning("Fit range", "Please enter numeric Min/Max.")
            return
        if xmin == xmax:
            messagebox.showwarning("Fit range", "Min and Max cannot be equal.")
            return
        self.fit_xmin, self.fit_xmax = xmin, xmax
        if self.baseline_use_range.get():
            self.compute_baseline()
        else:
            self.refresh_plot()

    def clear_fit_range(self):
        self.fit_xmin = self.fit_xmax = None
        self.fit_min_var.set("")
        self.fit_max_var.set("")
        if self.baseline_use_range.get():
            self.compute_baseline()
        else:
            self.refresh_plot()

    # ----- Axes label helpers -----
    def insert_superscript(self):
        self.x_label_entry.insert(tk.INSERT, "^{ }")
        self.x_label_entry.icursor(self.x_label_entry.index(tk.INSERT) - 2)
        self.x_label_entry.focus_set()

    def insert_subscript(self):
        self.x_label_entry.insert(tk.INSERT, "_{ }")
        self.x_label_entry.icursor(self.x_label_entry.index(tk.INSERT) - 2)
        self.x_label_entry.focus_set()

    def apply_x_label(self):
        label = self._format_axis_label(self.x_label_var.get())
        self.ax.set_xlabel(label)
        self.canvas.draw_idle()

    def save_x_label_default(self):
        self.cfg["x_label"] = self.x_label_var.get()
        save_config(self.cfg)
        messagebox.showinfo("Axes", f'Saved default x-axis label: "{self.x_label_var.get()}"')

    @staticmethod
    def _format_axis_label(text: str) -> str:
        if "^" in text or "_" in text:
            return f"${text}$"
        return text

    # ----- Templates helpers -----
    def _templates(self) -> dict:
        t = self.cfg.get("templates", {})
        if not isinstance(t, dict):
            t = {}
        return t

    def _update_template_info(self):
        t = self._templates()
        names = sorted(t.keys())
        self.template_combo["values"] = names
        current = self.template_var.get()
        if current not in names:
            pref = self.auto_apply_template_name.get()
            if pref in names:
                current = pref
            elif names:
                current = names[0]
            else:
                current = ""
        self.template_var.set(current)
        self.template_info.config(text=f"Templates: {len(names)}")

    def save_template_as(self):
        name = simpledialog.askstring("Save template", "Template name:")
        if not name:
            return
        name = name.strip()
        if not name:
            return
        t = self._templates()
        if name in t:
            if not messagebox.askyesno("Overwrite template", f"Template '{name}' exists. Overwrite?"):
                return
        t[name] = self.serialize_peaks()
        self.cfg["templates"] = t
        save_config(self.cfg)
        self.template_var.set(name)
        self.auto_apply_template_name.set(name)
        self.cfg["auto_apply_template_name"] = name
        save_config(self.cfg)
        self._update_template_info()
        messagebox.showinfo("Template", f"Saved {len(t[name])} peak(s) to template '{name}'.")

    def save_changes_to_selected_template(self):
        name = self.template_var.get()
        if not name:
            messagebox.showinfo("Template", "No template selected.")
            return
        t = self._templates()
        if name not in t:
            messagebox.showinfo("Template", f"Template '{name}' not found.")
            return
        if not messagebox.askyesno("Overwrite template",
                                   f"Overwrite template '{name}' with current peaks?"):
            return
        t[name] = self.serialize_peaks()
        self.cfg["templates"] = t
        save_config(self.cfg)
        self._update_template_info()
        messagebox.showinfo("Template", f"Saved changes to '{name}' ({len(t[name])} peak(s)).")

    def apply_selected_template(self):
        name = self.template_var.get()
        if not name:
            messagebox.showinfo("Template", "No template selected.")
            return
        t = self._templates()
        if name not in t:
            messagebox.showinfo("Template", f"Template '{name}' not found.")
            return
        if self.x is None or self.y_raw is None:
            messagebox.showinfo("Template", "Load a spectrum first (Open Data…).")
            return
        self._apply_template_list(t[name], reheight=True)
        self.status.config(text=f"Applied template '{name}' with {len(self.peaks)} peak(s).")

    def delete_selected_template(self):
        name = self.template_var.get()
        if not name:
            messagebox.showinfo("Template", "No template selected.")
            return
        t = self._templates()
        if name not in t:
            messagebox.showinfo("Template", f"Template '{name}' not found.")
            return
        if not messagebox.askyesno("Delete template", f"Delete template '{name}'?"):
            return
        del t[name]
        self.cfg["templates"] = t
        if self.auto_apply_template_name.get() == name:
            self.auto_apply_template_name.set("")
            self.cfg["auto_apply_template_name"] = ""
        save_config(self.cfg)
        self._update_template_info()

    def toggle_auto_apply(self):
        self.cfg["auto_apply_template"] = bool(self.auto_apply_template.get())
        self.cfg["auto_apply_template_name"] = self.template_var.get()
        self.auto_apply_template_name.set(self.cfg["auto_apply_template_name"])
        save_config(self.cfg)

    # ----- Template application (data ops) -----
    def serialize_peaks(self) -> list:
        return [
            {"center": float(p.center), "height": float(p.height), "fwhm": float(p.fwhm),
             "eta": float(p.eta), "lock_width": bool(p.lock_width), "lock_center": bool(p.lock_center)}
            for p in self.peaks
        ]

    def _apply_template_list(self, saved: list, reheight: bool = True):
        if self.x is None or self.y_raw is None or not saved:
            return
        sig = self.get_seed_signal()
        new = []
        for spk in saved:
            c = float(spk.get("center", 0.0))
            if c < self.x.min() or c > self.x.max():
                continue
            h = float(spk.get("height", 1.0))
            if reheight:
                y_at = float(np.interp(c, self.x, sig))
                h = max(y_at - float(np.median(sig)), 1e-6)
            new.append(Peak(center=c,
                            height=h,
                            fwhm=float(spk.get("fwhm", 5.0)),
                            eta=float(np.clip(spk.get("eta", 0.5), 0, 1)),
                            lock_width=bool(spk.get("lock_width", False)),
                            lock_center=bool(spk.get("lock_center", False))))
        new.sort(key=lambda p: p.center)
        self.peaks = new
        self.refresh_tree()
        self.refresh_plot()

    # ----- Peaks -----
    def on_click_plot(self, event):
        if self.x is None or event.inaxes != self.ax:
            return
        # Ignore clicks when zoom/pan active or toggle off
        nav = getattr(self, "nav", None)
        active = getattr(nav, "_active", None)
        mode = getattr(nav, "mode", "")
        if (active in ("PAN", "ZOOM")) or ("zoom" in str(mode).lower()) or ("pan" in str(mode).lower()):
            return
        if not self.add_peaks_mode.get():
            return

        x0 = float(event.xdata)
        sig = self.get_seed_signal()
        y_at = float(np.interp(x0, self.x, sig))
        default_h = max(y_at - float(np.median(sig)), 1e-6)
        xr = float(self.x.max() - self.x.min())
        default_w = max(xr * 0.05, float(np.mean(np.diff(np.sort(self.x)))) * 5.0)
        pk = Peak(center=x0, height=default_h, fwhm=default_w, eta=float(self.global_eta.get()))
        self.peaks.append(pk)
        self.peaks.sort(key=lambda p: p.center)
        self.refresh_tree()
        self.refresh_plot()

    def auto_seed(self, max_peaks: int = 5):
        if self.x is None:
            return
        sig = self.get_seed_signal()
        mask = self.current_fit_mask()
        sig2 = sig.copy()
        if mask is not None:
            sig2[~mask] = np.min(sig2)
        prom = 0.1 * (sig2.max() - sig2.min())
        idx, props = find_peaks(sig2, prominence=prom)
        if len(idx) == 0:
            messagebox.showinfo("Auto-seed", "No peaks found in the selected range. Adjust baseline/range.")
            return
        order = np.argsort(props["prominences"])[::-1]
        idx = idx[order][:max_peaks]
        xr = float(self.x.max() - self.x.min())
        default_w = max(xr * 0.05, float(np.mean(np.diff(np.sort(self.x)))) * 5.0)
        self.peaks = []
        med = np.median(sig[mask]) if mask is not None else np.median(sig)
        for i in idx:
            h = max(sig[i] - med, 1e-6)
            self.peaks.append(Peak(center=float(self.x[i]), height=float(h),
                                   fwhm=float(default_w), eta=float(self.global_eta.get())))
        self.peaks.sort(key=lambda p: p.center)
        self.refresh_tree()
        self.fit()

    def apply_eta_all(self):
        eta = float(self.global_eta.get())
        for p in self.peaks:
            p.eta = float(np.clip(eta, 0, 1))
        self.refresh_plot()

    def on_select_peak(self, _evt=None):
        sel = self._selected_index()
        if sel is None:
            return
        pk = self.peaks[sel]
        self.center_var.set(pk.center)
        self.height_var.set(pk.height)     # <-- fixed indentation
        self.fwhm_var.set(pk.fwhm)
        self.lockw_var.set(pk.lock_width)
        self.lockc_var.set(pk.lock_center)

    def on_lock_toggle(self):
        sel = self._selected_index()
        if sel is None:
            return
        pk = self.peaks[sel]
        pk.lock_width  = bool(self.lockw_var.get())
        pk.lock_center = bool(self.lockc_var.get())
        self.refresh_tree(keep_selection=True)
        self.refresh_plot()

    def add_peak_from_fields(self):
        try:
            c = float(self.center_var.get())
            h = float(self.height_var.get())
            w = max(float(self.fwhm_var.get()), 1e-6)
        except ValueError:
            messagebox.showwarning("Add Peak", "Center, Height, and FWHM must be numbers.")
            return
        pk = Peak(center=c, height=h, fwhm=w, eta=float(self.global_eta.get()),
                  lock_center=bool(self.lockc_var.get()), lock_width=bool(self.lockw_var.get()))
        self.peaks.append(pk)
        self.peaks.sort(key=lambda p: p.center)
        self.refresh_tree()
        self.refresh_plot()

    def apply_edits(self):
        sel = self._selected_index()
        if sel is None:
            return
        pk = self.peaks[sel]
        try:
            pk.center = float(self.center_var.get())
            pk.height = float(self.height_var.get())
            pk.fwhm   = max(float(self.fwhm_var.get()), 1e-6)
            pk.lock_width  = bool(self.lockw_var.get())
            pk.lock_center = bool(self.lockc_var.get())
        except ValueError:
            messagebox.showwarning("Edit", "Invalid numeric value.")
            return
        self.peaks.sort(key=lambda p: p.center)
        self.refresh_tree(keep_selection=True)
        self.refresh_plot()

    def delete_selected(self):
        sel = self._selected_index()
        if sel is None:
            return
        del self.peaks[sel]
        self.refresh_tree()
        self.refresh_plot()

    def clear_peaks(self):
        self.peaks.clear()
        self.refresh_tree()
        self.refresh_plot()

    def _selected_index(self) -> Optional[int]:
        sel = self.tree.selection()
        if not sel:
            return None
        return int(self.tree.item(sel[0], "values")[0]) - 1

    def refresh_tree(self, keep_selection: bool = False):
        prev = self._selected_index() if keep_selection else None
        for row in self.tree.get_children():
            self.tree.delete(row)
        for i, p in enumerate(self.peaks, 1):
            self.tree.insert(
                "", "end",
                values=(i,
                        f"{p.center:.6g}",
                        f"{p.height:.6g}",
                        f"{p.fwhm:.6g}",
                        "Yes" if p.lock_width else "No",
                        "Yes" if p.lock_center else "No")
            )
        if keep_selection and prev is not None and 0 <= prev < len(self.peaks):
            kids = self.tree.get_children()
            if prev < len(kids):
                self.tree.selection_set(kids[prev])

    # ----- Fit & Export -----
    def _sync_selected_edits(self):
        sel = self._selected_index()
        if sel is None:
            return
        try:
            pk = self.peaks[sel]
            pk.center = float(self.center_var.get())
            pk.height = float(self.height_var.get())
            pk.fwhm   = max(float(self.fwhm_var.get()), 1e-6)
            pk.lock_width  = bool(self.lockw_var.get())
            pk.lock_center = bool(self.lockc_var.get())
            self.peaks.sort(key=lambda p: p.center)
        except Exception:
            pass

    def step_once(self):
        if self.x is None or self.y_raw is None or not self.peaks:
            return
        self._sync_selected_edits()

        y_target = self.get_fit_target()
        mask = self.current_fit_mask()
        if mask is None or not np.any(mask):
            messagebox.showwarning("Step", "Fit range is empty. Use 'Full range' or set a valid Min/Max.")
            return
        x_fit = self.x[mask]
        y_fit = y_target[mask]

        base_applied = self.use_baseline.get() and self.baseline is not None
        add_mode = (self.baseline_mode.get() == "add")
        base_fit = self.baseline[mask] if (base_applied and add_mode) else None
        mode = "add" if add_mode else "subtract"

        options = self._solver_options()
        _, bounds = pack_theta_bounds(self.peaks, x_fit, options)

        try:
            theta, _ = step_engine.step_once(
                x_fit, y_fit, self.peaks, mode, base_fit,
                loss="linear", weights=None, damping=0.0,
                trust_radius=np.inf, bounds=None
            )
        except Exception as e:
            messagebox.showerror("Step", f"Step failed:\n{e}")
            return

        j = 0
        for pk in self.peaks:
            c, h, w, eta = theta[j:j+4]; j += 4
            if not pk.lock_center:
                pk.center = float(c)
            pk.height = float(h)
            if not pk.lock_width:
                pk.fwhm = float(abs(w))
            pk.eta = float(eta)

        self.refresh_tree(keep_selection=True)
        self.refresh_plot()
        self.status.config(text="Step complete. Fit again or Export.")

    def fit(self):
        if self.x is None or self.y_raw is None or not self.peaks:
            return
        self._sync_selected_edits()

        y_target = self.get_fit_target()

        mask = self.current_fit_mask()
        if mask is None or not np.any(mask):
            messagebox.showwarning("Fit", "Fit range is empty. Use 'Full range' or set a valid Min/Max.")
            return
        x_fit = self.x[mask]
        y_fit = y_target[mask]

        base_applied = self.use_baseline.get() and self.baseline is not None
        add_mode = (self.baseline_mode.get() == "add")
        base_fit = self.baseline[mask] if (base_applied and add_mode) else None
        mode = "add" if add_mode else "subtract"

        solver = self.solver_var.get().lower()
        options = self._solver_options()
        try:
            if solver == "modern":
                res = modern.solve(x_fit, y_fit, self.peaks, mode, base_fit, options)
            elif solver == "lmfit":
                res = lmfit_backend.solve(x_fit, y_fit, self.peaks, mode, base_fit, options)
            else:
                res = classic.solve(x_fit, y_fit, self.peaks, mode, base_fit, options)
        except Exception as e:
            messagebox.showerror("Fit", f"Fitting failed:\n{e}")
            return

        theta = res["theta"]
        for i, pk in enumerate(self.peaks):
            c, h, w, eta = theta[4*i:4*(i+1)]
            if not pk.lock_center:
                pk.center = float(c)
            pk.height = float(h)
            if not pk.lock_width:
                pk.fwhm = float(abs(w))
            pk.eta = float(eta)

        self.refresh_tree(keep_selection=True)
        self.refresh_plot()
        self.status.config(text="Fit complete. Edit/lock as needed; Fit again or Export.")

    def run_batch(self):
        folder = filedialog.askdirectory(title="Select folder to batch process")
        if not folder:
            return
        out_csv = filedialog.asksaveasfilename(
            title="Save batch summary CSV",
            defaultextension=".csv",
            filetypes=[("CSV", "*.csv")],
            initialfile="batch_summary.csv",
        )
        if not out_csv:
            return
        patterns = [p.strip() for p in self.batch_patterns.get().split(";") if p.strip()]
        if not patterns:
            patterns = ["*.csv", "*.txt", "*.dat"]
        patterns = [str(Path(folder) / p) for p in patterns]
        source = self.batch_source.get()
        peaks_list = []
        if source == "template":
            tname = self.template_var.get()
            tmpl = self.cfg.get("templates", {}).get(tname)
            if not tmpl:
                messagebox.showwarning("Batch", "Select a valid template first.")
                return
            peaks_list = tmpl
        elif source == "current":
            peaks_list = [p.__dict__ for p in self.peaks]

        solver = self.solver_var.get().lower()
        cfg = {
            "peaks": peaks_list,
            "solver": solver,
            "mode": self.baseline_mode.get(),
            "baseline": {
                "lam": float(self.als_lam.get()),
                "p": float(self.als_asym.get()),
                "niter": int(self.als_niter.get()),
                "thresh": float(self.als_thresh.get()),
            },
            "save_traces": bool(self.batch_save_traces.get()),
            "peak_output": out_csv,
            "source": source,
            "reheight": bool(self.batch_reheight.get()),
            "auto_max": int(self.batch_auto_max.get()),
            solver: self._solver_options(),
        }
        try:
            batch_runner.run(patterns, cfg)
            messagebox.showinfo("Batch", f"Summary saved:\n{out_csv}")
        except Exception as e:
            messagebox.showerror("Batch", f"Batch failed:\n{e}")
        self.cfg["batch_patterns"] = self.batch_patterns.get()
        self.cfg["batch_source"] = source
        self.cfg["batch_reheight"] = bool(self.batch_reheight.get())
        self.cfg["batch_auto_max"] = int(self.batch_auto_max.get())
        self.cfg["batch_save_traces"] = bool(self.batch_save_traces.get())
        save_config(self.cfg)

    def run_uncertainty(self):
        if self.x is None or self.y_raw is None or not self.peaks:
            messagebox.showinfo("Uncertainty", "Load data and perform a fit first.")
            return
        self._sync_selected_edits()
        mask = self.current_fit_mask()
        if mask is None or not np.any(mask):
            messagebox.showwarning("Uncertainty", "Fit range is empty. Use 'Full range' or set a valid Min/Max.")
            return
        x_fit = self.x[mask]
        y_fit = self.get_fit_target()[mask]
        base_applied = self.use_baseline.get() and self.baseline is not None
        add_mode = (self.baseline_mode.get() == "add")
        base_fit = self.baseline[mask] if (base_applied and add_mode) else None
        mode = "add" if add_mode else "subtract"

        theta = []
        for p in self.peaks:
            theta.extend([p.center, p.height, p.fwhm, p.eta])
        theta = np.asarray(theta, dtype=float)

        resid_fn = build_residual(x_fit, y_fit, self.peaks, mode, base_fit, "linear", None)
        method = self.unc_method.get().lower()
        solver = self.solver_var.get().lower()
        try:
            if method == "asymptotic":
                rep = asymptotic.asymptotic({"theta": theta, "jac": None}, resid_fn)
            elif method == "bootstrap":
                cfg = {"x": x_fit, "y": y_fit, "peaks": self.peaks, "mode": mode,
                       "baseline": base_fit, "theta": theta,
                       "options": self._solver_options(), "n": 100}
                rep = bootstrap.bootstrap(solver, cfg, resid_fn)
            elif method == "bayesian":
                init = {"x": x_fit, "y": y_fit, "peaks": self.peaks, "mode": mode,
                        "baseline": base_fit, "theta": theta}
                rep = bayes.bayesian({}, "gaussian", init, {}, None)
            else:
                messagebox.showerror("Uncertainty", "Unknown method")
                return
        except Exception as e:
            messagebox.showerror("Uncertainty", f"Failed: {e}")
            return

        sigmas = rep.get("params", {}).get("sigma")
        if sigmas is not None:
            msg = "σ: " + ", ".join(f"{s:.3g}" for s in np.ravel(sigmas))
        else:
            msg = f"Computed {rep.get('type')} uncertainty."
        self.status.config(text=msg)
        messagebox.showinfo("Uncertainty", msg)

    def apply_performance(self):
        performance.set_numba(bool(self.perf_numba.get()))
        performance.set_gpu(bool(self.perf_gpu.get()))
        performance.set_cache_baseline(bool(self.perf_cache.get()))
        seed_txt = self.seed_var.get().strip()
        seed = int(seed_txt) if seed_txt else None
        if self.perf_deterministic.get():
            performance.set_seed(seed)
        else:
            performance.set_seed(None)
        if self.perf_parallel.get():
            performance.set_max_workers(self.workers_var.get())
        else:
            performance.set_max_workers(0)
        performance.set_gpu_chunk(self.gpu_chunk_var.get())
        self.status.config(text="Performance options applied.")

    def on_export(self):
        if self.x is None or self.y_raw is None or not self.peaks:
            messagebox.showinfo("Export", "Load data and perform a fit first.")
            return
        out_csv = filedialog.asksaveasfilename(
            title="Save peak table as CSV",
            defaultextension=".csv",
            filetypes=[("CSV","*.csv")]
        )
        if not out_csv:
            return

        areas = [pseudo_voigt_area(p.height, p.fwhm, p.eta) for p in self.peaks]
        total_area = float(np.sum(areas)) if areas else 1.0

        y_target = self.get_fit_target()
        total_peaks = np.zeros_like(self.x, float)
        comp_cols = {}
        for i, p in enumerate(self.peaks, 1):
            comp = pseudo_voigt(self.x, p.height, p.center, p.fwhm, p.eta)
            comp_cols[f"peak{i}"] = comp
            total_peaks += comp

        base = self.baseline if (self.use_baseline.get() and self.baseline is not None) else np.zeros_like(self.x)
        if self.use_baseline.get() and self.baseline_mode.get() == "add":
            y_fit = base + total_peaks
            y_corr = self.y_raw - base  # for reference
        else:
            y_fit = total_peaks
            y_corr = self.y_raw - base if self.use_baseline.get() else self.y_raw

        mask = self.current_fit_mask()
        rmse = float(np.sqrt(np.mean((y_target[mask] - y_fit[mask]) ** 2))) if mask is not None else float("nan")

        rows = []
        fname = self.file_label.cget("text")
        for i, (p, a) in enumerate(zip(self.peaks, areas), 1):
            rows.append({
                "file": fname,
                "peak": i,
                "center": p.center,
                "height": p.height,
                "fwhm": p.fwhm,
                "eta": p.eta,
                "lock_width": p.lock_width,
                "lock_center": p.lock_center,
                "area": a,
                "area_pct": 100.0 * a / total_area,
                "rmse": rmse,
                "fit_ok": True,
                "mode": self.baseline_mode.get(),
                "als_lam": float(self.als_lam.get()),
                "als_p": float(self.als_asym.get()),
                "fit_xmin": self.fit_xmin if self.fit_xmin is not None else float(self.x.min()),
                "fit_xmax": self.fit_xmax if self.fit_xmax is not None else float(self.x.max()),
            })
        pd.DataFrame(rows).to_csv(out_csv, index=False)

        # Trace CSV
        trace_path = str(Path(out_csv).with_name(Path(out_csv).stem + "_trace.csv"))
        df = pd.DataFrame({
            "x": self.x,
            "y_raw": self.y_raw,
            "baseline": base,
            "y_corr": y_corr,
            "y_target": y_target,   # data actually used for fitting
            "y_fit": y_fit
        })
        for k, v in comp_cols.items():
            df[k] = v
        df.to_csv(trace_path, index=False)

        messagebox.showinfo("Export", f"Saved:\n{out_csv}\n{trace_path}")

    # ----- Plot -----
    def toggle_components(self):
        self.components_visible = not self.components_visible
        self.refresh_plot()

    def refresh_plot(self):
        LW_RAW, LW_BASE, LW_CORR, LW_COMP, LW_FIT = 1.0, 1.0, 0.9, 0.8, 1.2
        self.ax.clear()
        self.ax.set_xlabel(self._format_axis_label(self.x_label_var.get()))
        self.ax.set_ylabel("Intensity")
        if self.x is None:
            self.ax.set_title("Open a data file to begin")
            self.canvas.draw_idle()
            return

        base_applied = self.use_baseline.get() and self.baseline is not None
        add_mode = (self.baseline_mode.get() == "add")
        base = self.baseline if base_applied else np.zeros_like(self.x)

        self.ax.plot(self.x, self.y_raw, lw=LW_RAW, label="Raw")
        if base_applied:
            self.ax.plot(self.x, base, lw=LW_BASE, label="Baseline")
            if not add_mode:
                self.ax.plot(self.x, self.y_raw - base, lw=LW_CORR, label="Corrected")

        if self.peaks:
            total_peaks = np.zeros_like(self.x)
            if self.components_visible:
                for i, p in enumerate(self.peaks, 1):
                    comp = pseudo_voigt(self.x, p.height, p.center, p.fwhm, p.eta)
                    total_peaks += comp
                    comp_plot = (base + comp) if (base_applied and add_mode) else comp
                    self.ax.plot(self.x, comp_plot, lw=LW_COMP, alpha=0.6, label=f"Peak {i}")
            else:
                for p in self.peaks:
                    total_peaks += pseudo_voigt(self.x, p.height, p.center, p.fwhm, p.eta)
            total = (base + total_peaks) if (base_applied and add_mode) else total_peaks
            self.ax.plot(self.x, total, "--", lw=LW_FIT, label="Total fit")
            for p in self.peaks:
                self.ax.axvline(p.center, color="k", linestyle=":", alpha=0.35, lw=0.7)

        if self.fit_xmin is not None and self.fit_xmax is not None:
            lo, hi = sorted((self.fit_xmin, self.fit_xmax))
            self.ax.axvspan(lo, hi, color="0.8", alpha=0.25, lw=0)

        self.ax.legend(loc="best")
        self.canvas.draw_idle()

    # ----- Help -----
    def show_help(self):
        from . import helptext

        opts = {
            "modern_losses": MODERN_LOSSES,
            "modern_weights": MODERN_WEIGHTS,
            "lmfit_algos": LMFIT_ALGOS,
        }
        message = helptext.build_help(opts)
        win = tk.Toplevel(self.root)
        win.title("Help")
        txt = tk.Text(win, wrap="word", width=100)
        txt.insert("1.0", message)
        txt.config(state="disabled")
        scroll = ttk.Scrollbar(win, orient="vertical", command=txt.yview)
        txt.configure(yscrollcommand=scroll.set)
        scroll.pack(side=tk.RIGHT, fill=tk.Y)
        txt.pack(side=tk.LEFT, fill=tk.BOTH, expand=True)


def main():
    root = tk.Tk()
    app = PeakFitApp(root)
    root.mainloop()


if __name__ == "__main__":
    main()<|MERGE_RESOLUTION|>--- conflicted
+++ resolved
@@ -48,7 +48,6 @@
 from core import signals
 from core.residuals import build_residual
 from fit import classic, lmfit_backend, modern, step_engine
-<<<<<<< HEAD
 
 # ``fit.bounds`` may be unavailable if the project root isn't on ``sys.path``
 # (e.g. launching the UI module directly). Fall back to adding the parent
@@ -65,9 +64,6 @@
     if _root not in sys.path:
         sys.path.insert(0, _root)
     from fit.bounds import pack_theta_bounds
-=======
-from fit.bounds import pack_theta_bounds
->>>>>>> a4d3d6c0
 from infra import performance
 from batch import runner as batch_runner
 from uncertainty import asymptotic, bayes, bootstrap
