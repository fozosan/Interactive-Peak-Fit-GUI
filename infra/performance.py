"""Defensive performance layer with optional Numba/CuPy backends.

All public evaluators return ``np.ndarray`` with ``dtype=float64``.  The
selected backend is one of ``{"numpy", "numba", "cupy"}`` and can be
switched at runtime.  When shadow-compare is enabled (either explicitly or
via ``GL_PERF_SHADOW_COMPARE``), the fast path is cross-checked against the
NumPy reference; on any mismatch a single warning is logged and the backend
permanently falls back to NumPy for the remainder of the process.

The math mirrors the pseudo-Voigt formula used throughout the GUI and keeps
summation order deterministic by stacking components and using ``np.sum``.
"""

from __future__ import annotations

from contextlib import contextmanager
from dataclasses import dataclass
import math
import os
import random
from typing import Callable, Optional

import numpy as np

# ---------------------------------------------------------------------------
# Optional dependencies
try:  # pragma: no cover - optional import
    import numba as _numba
    _NUMBA_OK = True
except Exception:  # pragma: no cover - numba not available
    _numba = None
    _NUMBA_OK = False

try:  # pragma: no cover - optional import
    import cupy as _cp
    _CUPY_OK = True
except Exception:  # pragma: no cover - cupy not available
    _cp = None
    _CUPY_OK = False

try:  # pragma: no cover - optional import
    from threadpoolctl import threadpool_limits
except Exception:  # pragma: no cover - threadpoolctl not available
    threadpool_limits = None

try:  # pragma: no cover - optional import
    from threadpoolctl import threadpool_limits
except Exception:  # pragma: no cover - threadpoolctl not available
    threadpool_limits = None  # type: ignore


# ---------------------------------------------------------------------------
# Global state controlled via setters
_NUMBA_USER = False
_GPU_USER = False
_BACKEND = "numpy"

_CACHE_BASELINE = True
_MAX_WORKERS = 0
_UNC_WORKERS = 0
_SEED: Optional[int] = None
_SEED_ALL = False
_GPU_CHUNK = 262_144
_TPCTL_NOTED = False

_LOG: Optional[Callable[[str, str], None]] = None

_SHADOW_COMPARE = False
_SHADOW_RTOL = 1e-10
_SHADOW_ATOL = 1e-12
_SHADOW_WARNED = False


# ---------------------------------------------------------------------------
# Logger helpers
def set_logger(fn: Optional[Callable[[str, str], None]]) -> None:
    """Register a logger callback ``fn(message, level)``."""

    global _LOG
    _LOG = fn


def _log(msg: str, level: str = "INFO") -> None:
    if _LOG is None:
        return
    try:  # pragma: no cover - defensive
        _LOG(msg, level)
    except Exception:
        pass


def note_tpctl_absence_once() -> None:
    """Log a single debug note when threadpoolctl is unavailable."""

    global _TPCTL_NOTED
    if not _TPCTL_NOTED:
        try:
            _log(
                "threadpoolctl not available; BLAS clamp relies on env vars only.",
                "DEBUG",
            )
        except Exception:
            pass
        _TPCTL_NOTED = True


# ---------------------------------------------------------------------------
# Backend management
def _update_backend() -> None:
    global _BACKEND
    if _GPU_USER and _CUPY_OK:
        _BACKEND = "cupy"
    elif _NUMBA_USER and _NUMBA_OK:
        _BACKEND = "numba"
    else:
        _BACKEND = "numpy"


def set_numba(enabled: bool) -> None:
    """Enable Numba JIT backend when available."""

    global _NUMBA_USER
    _NUMBA_USER = bool(enabled) and _NUMBA_OK
    if enabled and not _NUMBA_OK:
        _log("Numba not available; running on NumPy.", "WARN")
    if _NUMBA_USER:
        _warmup_numba()
    _update_backend()


def set_gpu(enabled: bool) -> None:
    """Enable CuPy GPU backend when available."""

    global _GPU_USER
    _GPU_USER = bool(enabled) and _CUPY_OK
    if enabled and not _CUPY_OK:
        _log("CuPy not available; GPU disabled.", "WARN")
    if _GPU_USER:
        try:  # pragma: no cover - GPU initialisation
            _warmup_gpu()
        except Exception:
            _GPU_USER = False
            _log("CuPy GPU init failed; falling back to NumPy.", "WARN")
    _update_backend()


def set_cache_baseline(enabled: bool) -> None:
    global _CACHE_BASELINE
    _CACHE_BASELINE = bool(enabled)


def cache_baseline_enabled() -> bool:
    return _CACHE_BASELINE


def set_seed(seed: Optional[int]) -> None:
    """Record a preferred seed for deterministic ops without globally seeding NumPy."""

    global _SEED
    _SEED = int(seed) if seed is not None else None
    # Do NOT call np.random.seed() here; callers (bootstrap/emcee/etc.) pass explicit seeds for reproducibility.
    try:
        import cupy as _cp  # type: ignore
        _ = _cp.random  # ensure module loads
        # Avoid global CuPy seeding here as well
    except Exception:
        pass


def set_max_workers(n: int) -> None:
    global _MAX_WORKERS
    _MAX_WORKERS = max(0, int(n))


def set_unc_workers(n: int) -> None:
    """Set uncertainty worker cap (0 ⇒ auto)."""

    global _UNC_WORKERS
    _UNC_WORKERS = max(0, int(n))


def get_unc_workers() -> int:
    return _UNC_WORKERS


def get_max_workers() -> int:
    return _MAX_WORKERS


def _resolve_workers(n: Optional[int]) -> int:
    if not n:
        try:
            return max(1, os.cpu_count() or 1)
        except Exception:
            return 1
    try:
        return max(1, int(n))
    except Exception:
        return 1


def apply_global_seed(seed: Optional[int], enable: bool) -> None:
    """Apply deterministic seeding across supported RNGs."""

    global _SEED, _SEED_ALL
    _SEED_ALL = bool(enable)
    _SEED = int(seed) if seed is not None else None
    if not _SEED_ALL or _SEED is None:
        return

    try:
        random.seed(_SEED)
    except Exception:
        pass

    try:
        np.random.seed(_SEED)
    except Exception:
        pass

    if _cp is not None:
        try:  # pragma: no cover - optional backend
            _cp.random.seed(_SEED)
        except Exception:
            pass


@contextmanager
def blas_single_thread_ctx():
    """Limit BLAS/OpenMP libraries to a single thread within the context."""

    env_keys = ("MKL_NUM_THREADS", "OPENBLAS_NUM_THREADS", "OMP_NUM_THREADS")
    prev_env = {k: os.environ.get(k) for k in env_keys}
<<<<<<< HEAD
    controller = None
    blas_cm = None
    try:
        if ThreadpoolController is not None:  # pragma: no branch - optional
            try:
                controller = ThreadpoolController()
                controller.limit(limits=1)
            except Exception:
                controller = None
        else:
            note_tpctl_absence_once()
        if threadpool_limits is not None:
            try:
                blas_cm = threadpool_limits(limits=1, user_api="blas")
            except Exception:
                blas_cm = None
        else:
            note_tpctl_absence_once()
        for key in env_keys:
            os.environ[key] = "1"
        if blas_cm is not None:
            try:
                with blas_cm:
                    openmp_cm = None
                    if threadpool_limits is not None:
                        try:
                            openmp_cm = threadpool_limits(limits=1, user_api="openmp")
                        except Exception:
                            openmp_cm = None
                    if openmp_cm is not None:
                        try:
                            with openmp_cm:
                                yield
                        except Exception:
                            yield
                    else:
                        yield
            except Exception:
                yield
        else:
=======
    for key in env_keys:
        os.environ[key] = "1"

    if threadpool_limits is None:
        note_tpctl_absence_once()
        try:
            yield
        finally:
            for key, value in prev_env.items():
                if value is None:
                    os.environ.pop(key, None)
                else:
                    os.environ[key] = value
        return

    try:
        with threadpool_limits(limits=1, user_api="blas"), threadpool_limits(
            limits=1, user_api="openmp"
        ):
>>>>>>> 578981af
            yield
    finally:
        for key, value in prev_env.items():
            if value is None:
                os.environ.pop(key, None)
            else:
                os.environ[key] = value


@contextmanager
def blas_limit_ctx(threads: Optional[int]):
    """Limit BLAS/OpenMP threadpools within the scope.

    None or <=0 ⇒ no clamp (leave libraries as-is).
    """

    try:
        t = None if threads is None else int(threads)
    except Exception:
        t = None

    if t is None or t <= 0:
        yield
        return

    env_keys = ("MKL_NUM_THREADS", "OPENBLAS_NUM_THREADS", "OMP_NUM_THREADS")
    prev_env = {k: os.environ.get(k) for k in env_keys}
<<<<<<< HEAD
    controller = None
    blas_cm = None
    try:
        if ThreadpoolController is not None:  # pragma: no branch - optional
            try:
                controller = ThreadpoolController()
                controller.limit(limits=threads)
            except Exception:
                controller = None
        else:
            note_tpctl_absence_once()
        if threadpool_limits is not None:
            try:
                blas_cm = threadpool_limits(limits=threads, user_api="blas")
            except Exception:
                blas_cm = None
        else:
            note_tpctl_absence_once()
        for key in env_keys:
            os.environ[key] = str(threads)
        if blas_cm is not None:
            try:
                with blas_cm:
                    openmp_cm = None
                    if threadpool_limits is not None:
                        try:
                            openmp_cm = threadpool_limits(
                                limits=threads, user_api="openmp"
                            )
                        except Exception:
                            openmp_cm = None
                    if openmp_cm is not None:
                        try:
                            with openmp_cm:
                                yield
                        except Exception:
                            yield
                    else:
                        yield
            except Exception:
                yield
        else:
=======
    for key in env_keys:
        os.environ[key] = str(t)

    if threadpool_limits is None:
        note_tpctl_absence_once()
        try:
            yield
        finally:
            for key, value in prev_env.items():
                if value is None:
                    os.environ.pop(key, None)
                else:
                    os.environ[key] = value
        return

    try:
        with threadpool_limits(limits=t, user_api="blas"), threadpool_limits(
            limits=t, user_api="openmp"
        ):
>>>>>>> 578981af
            yield
    finally:
        for key, value in prev_env.items():
            if value is None:
                os.environ.pop(key, None)
            else:
                os.environ[key] = value


@dataclass(frozen=True)
class ParallelConfig:
    fit_workers: int
    unc_workers: int
    seed_all: bool = False
    seed_value: Optional[int] = None


def get_parallel_config() -> ParallelConfig:
    return ParallelConfig(
        fit_workers=_resolve_workers(_MAX_WORKERS),
        unc_workers=_resolve_workers(_UNC_WORKERS),
        seed_all=_SEED_ALL,
        seed_value=_SEED,
    )


def set_gpu_chunk(n: int) -> None:
    global _GPU_CHUNK
    _GPU_CHUNK = max(16_384, int(n))


def which_backend() -> str:
    return _BACKEND


def enable_shadow_compare(flag: bool, rtol: float = 1e-10, atol: float = 1e-12) -> None:
    global _SHADOW_COMPARE, _SHADOW_RTOL, _SHADOW_ATOL
    _SHADOW_COMPARE = bool(flag)
    _SHADOW_RTOL = float(rtol)
    _SHADOW_ATOL = float(atol)


def _shadow_fail() -> None:
    """Handle shadow-compare mismatch by logging and falling back to NumPy."""

    global _SHADOW_WARNED, _NUMBA_USER, _GPU_USER
    if not _SHADOW_WARNED:
        _log("Performance backend mismatch; falling back to NumPy.", "WARN")
        _SHADOW_WARNED = True
    _NUMBA_USER = False
    _GPU_USER = False
    _update_backend()


# Enable shadow compare if environment variable is set ----------------------
if os.getenv("GL_PERF_SHADOW_COMPARE", "").strip():  # pragma: no cover - env hook
    enable_shadow_compare(True)


# ---------------------------------------------------------------------------
# Core math kernels
def _pvoigt_np(x, h, c, w, eta):
    w = 1e-12 if w < 1e-12 else w
    eta = 0.0 if eta < 0.0 else 1.0 if eta > 1.0 else eta
    dx = (x - c) / w
    ga = np.exp(-4.0 * np.log(2.0) * dx * dx)
    lo = 1.0 / (1.0 + 4.0 * dx * dx)
    return h * ((1.0 - eta) * ga + eta * lo)


if _NUMBA_OK:  # pragma: no cover - JIT definitions
    @_numba.njit(cache=True)
    def _pvoigt_nb(x, h, c, w, eta):  # type: ignore
        w = 1e-12 if w < 1e-12 else w
        if eta < 0.0:
            eta = 0.0
        elif eta > 1.0:
            eta = 1.0
        dx = (x - c) / w
        ga = np.exp(-4.0 * np.log(2.0) * dx * dx)
        lo = 1.0 / (1.0 + 4.0 * dx * dx)
        return h * ((1.0 - eta) * ga + eta * lo)


def _pvoigt_cp(x_cp, h, c, w, eta):  # pragma: no cover - GPU path
    w = 1e-12 if w < 1e-12 else w
    eta = 0.0 if eta < 0.0 else 1.0 if eta > 1.0 else eta
    dx = (x_cp - c) / w
    ga = _cp.exp(-4.0 * math.log(2.0) * dx * dx)
    lo = 1.0 / (1.0 + 4.0 * dx * dx)
    return h * ((1.0 - eta) * ga + eta * lo)


# ---------------------------------------------------------------------------
# Backend-specific evaluators
def _eval_components_numpy(x, peaks):
    comps = [
        _pvoigt_np(x, h, c, w, eta) for (h, c, w, eta) in peaks
    ]
    if comps:
        return np.vstack(comps).astype(np.float64, copy=False)
    return np.zeros((0, x.size), dtype=np.float64)


def _eval_total_numpy(x, peaks):
    comps = _eval_components_numpy(x, peaks)
    if comps.size:
        return np.sum(comps, axis=0, dtype=np.float64)
    return np.zeros_like(x, dtype=np.float64)


def _eval_components_numba(x, peaks):
    n = len(peaks)
    comps = np.empty((n, x.size), dtype=np.float64)
    for i, (h, c, w, eta) in enumerate(peaks):
        comps[i] = _pvoigt_nb(x, h, c, w, eta)
    return comps


def _eval_total_numba(x, peaks):
    comps = _eval_components_numba(x, peaks)
    if comps.size:
        return np.sum(comps, axis=0, dtype=np.float64)
    return np.zeros_like(x, dtype=np.float64)


def _eval_components_gpu(x, peaks):  # pragma: no cover - GPU path
    xp = _cp
    x_cp = xp.asarray(x, dtype=xp.float64)
    comps = []
    for h, c, w, eta in peaks:
        comps.append(_pvoigt_cp(x_cp, h, c, w, eta))
    if comps:
        C = xp.stack(comps)
        return np.asarray(xp.asnumpy(C), dtype=np.float64)
    return np.zeros((0, x_cp.size), dtype=np.float64)


def _eval_total_gpu(x, peaks):  # pragma: no cover - GPU path
    xp = _cp
    x_cp = xp.asarray(x, dtype=xp.float64)
    y = xp.zeros_like(x_cp, dtype=xp.float64)
    for h, c, w, eta in peaks:
        y += _pvoigt_cp(x_cp, h, c, w, eta)
    return np.asarray(xp.asnumpy(y), dtype=np.float64)


def _eval_components_backend(x, peaks):
    if _BACKEND == "cupy":
        return _eval_components_gpu(x, peaks)
    if _BACKEND == "numba":
        return _eval_components_numba(x, peaks)
    return _eval_components_numpy(x, peaks)


def _eval_total_backend(x, peaks):
    if _BACKEND == "cupy":
        return _eval_total_gpu(x, peaks)
    if _BACKEND == "numba":
        return _eval_total_numba(x, peaks)
    return _eval_total_numpy(x, peaks)


# ---------------------------------------------------------------------------
# Public evaluators
def eval_total(x: np.ndarray, peaks) -> np.ndarray:
    """Evaluate the sum of pseudo-Voigt peaks on ``x``."""

    x = np.asarray(x, dtype=np.float64)
    fast = _eval_total_backend(x, peaks)
    if _SHADOW_COMPARE and _BACKEND != "numpy":
        ref = _eval_total_numpy(x, peaks)
        if not np.allclose(fast, ref, rtol=_SHADOW_RTOL, atol=_SHADOW_ATOL):
            _shadow_fail()
            return ref
    return fast.astype(np.float64, copy=False)


def eval_components(x: np.ndarray, peaks) -> np.ndarray:
    """Return component matrix with shape ``(n_peaks, len(x))``."""

    x = np.asarray(x, dtype=np.float64)
    fast = _eval_components_backend(x, peaks)
    if _SHADOW_COMPARE and _BACKEND != "numpy":
        ref = _eval_components_numpy(x, peaks)
        if not np.allclose(fast, ref, rtol=_SHADOW_RTOL, atol=_SHADOW_ATOL):
            _shadow_fail()
            return ref
    return fast.astype(np.float64, copy=False)


def design_matrix(x: np.ndarray, peaks) -> np.ndarray:
    """Return design matrix ``A`` with columns per peak (shape ``m×n``)."""

    comps = eval_components(x, peaks)
    return comps.T.astype(np.float64, copy=False)


# ---------------------------------------------------------------------------
# Warmups to trigger JIT/initial allocations
def _warmup_numba() -> None:  # pragma: no cover - warmup only
    if not _NUMBA_OK:
        return
    x = np.linspace(0.0, 1.0, 8)
    _ = _pvoigt_nb(x, 1.0, 0.5, 0.1, 0.5)


def _warmup_gpu() -> None:  # pragma: no cover - warmup only
    if not _CUPY_OK:
        return
    x = _cp.linspace(0.0, 1.0, 8)
    _ = _pvoigt_cp(x, 1.0, 0.5, 0.1, 0.5)


__all__ = [
    "set_numba",
    "set_gpu",
    "set_cache_baseline",
    "set_seed",
    "set_max_workers",
    "set_unc_workers",
    "get_max_workers",
    "get_unc_workers",
    "set_gpu_chunk",
    "set_logger",
    "which_backend",
    "eval_total",
    "eval_components",
    "design_matrix",
    "enable_shadow_compare",
    "cache_baseline_enabled",
    "apply_global_seed",
    "blas_single_thread_ctx",
    "blas_limit_ctx",
    "get_parallel_config",
    "note_tpctl_absence_once",
]
<|MERGE_RESOLUTION|>--- conflicted
+++ resolved
@@ -231,7 +231,6 @@
 
     env_keys = ("MKL_NUM_THREADS", "OPENBLAS_NUM_THREADS", "OMP_NUM_THREADS")
     prev_env = {k: os.environ.get(k) for k in env_keys}
-<<<<<<< HEAD
     controller = None
     blas_cm = None
     try:
@@ -272,27 +271,6 @@
             except Exception:
                 yield
         else:
-=======
-    for key in env_keys:
-        os.environ[key] = "1"
-
-    if threadpool_limits is None:
-        note_tpctl_absence_once()
-        try:
-            yield
-        finally:
-            for key, value in prev_env.items():
-                if value is None:
-                    os.environ.pop(key, None)
-                else:
-                    os.environ[key] = value
-        return
-
-    try:
-        with threadpool_limits(limits=1, user_api="blas"), threadpool_limits(
-            limits=1, user_api="openmp"
-        ):
->>>>>>> 578981af
             yield
     finally:
         for key, value in prev_env.items():
@@ -320,7 +298,6 @@
 
     env_keys = ("MKL_NUM_THREADS", "OPENBLAS_NUM_THREADS", "OMP_NUM_THREADS")
     prev_env = {k: os.environ.get(k) for k in env_keys}
-<<<<<<< HEAD
     controller = None
     blas_cm = None
     try:
@@ -363,27 +340,6 @@
             except Exception:
                 yield
         else:
-=======
-    for key in env_keys:
-        os.environ[key] = str(t)
-
-    if threadpool_limits is None:
-        note_tpctl_absence_once()
-        try:
-            yield
-        finally:
-            for key, value in prev_env.items():
-                if value is None:
-                    os.environ.pop(key, None)
-                else:
-                    os.environ[key] = value
-        return
-
-    try:
-        with threadpool_limits(limits=t, user_api="blas"), threadpool_limits(
-            limits=t, user_api="openmp"
-        ):
->>>>>>> 578981af
             yield
     finally:
         for key, value in prev_env.items():
